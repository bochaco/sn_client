// Copyright 2018 MaidSafe.net limited.
//
// This SAFE Network Software is licensed to you under The General Public License (GPL), version 3.
// Unless required by applicable law or agreed to in writing, the SAFE Network Software distributed
// under the GPL Licence is distributed on an "AS IS" BASIS, WITHOUT WARRANTIES OR CONDITIONS OF ANY
// KIND, either express or implied. Please review the Licences for the specific language governing
// permissions and limitations relating to use of the SAFE Network Software.

/// User Account information.
pub mod account;
/// Not exclusively for testing purposes but also for its wait_for_response macro
#[macro_use]
pub mod core_client;
/// `MDataInfo` utilities.
pub mod mdata_info;
/// Operations with recovery.
pub mod recovery;

#[cfg(feature = "mock-network")]
mod mock;
mod routing_event_loop;

pub use self::account::ClientKeys;
pub use self::mdata_info::MDataInfo;
#[cfg(feature = "mock-network")]
pub use self::mock::vault::mock_vault_path;
#[cfg(feature = "mock-network")]
pub use self::mock::Routing as MockRouting;

#[cfg(feature = "mock-network")]
use self::mock::Routing;
#[cfg(not(feature = "mock-network"))]
use routing::Client as Routing;

use crate::crypto::{shared_box, shared_secretbox, shared_sign};
use crate::errors::CoreError;
use crate::event::{CoreEvent, NetworkEvent, NetworkTx};
use crate::event_loop::{CoreFuture, CoreMsgTx};
use crate::ipc::BootstrapConfig;
use crate::utils::FutureExt;
use futures::future::{self, Either, FutureResult, Loop, Then};
use futures::sync::oneshot;
use futures::{Complete, Future};
use lru_cache::LruCache;
use maidsafe_utilities::serialisation::{deserialise, serialise};
use maidsafe_utilities::thread::{self, Joiner};
use routing::{
    AccountInfo, Authority, EntryAction, Event, FullId, ImmutableData, InterfaceError, MessageId,
    MutableData, PermissionSet, User, Value, XorName,
};
use rust_sodium::crypto::{box_, sign};
use safe_nd::mutable_data::{
    MutableData as NewMutableData, MutableDataRef, PermissionSet as NewPermissionSet,
    SeqEntryAction, SeqMutableData, UnseqEntryAction, UnseqMutableData, Value as Val,
};
<<<<<<< HEAD
use safe_nd::request::{Request, Requester};
use safe_nd::response::Response;
use safe_nd::{MessageId as NewMessageId, PublicKey, XorName as NewXorName};
=======
use safe_nd::request::{Message, Request};
use safe_nd::response::{Response, Transaction};
use safe_nd::{AppPermissions, Coins, MessageId as NewMessageId, XorName as NewXorName};
>>>>>>> f41b1c4a
use std::cell::RefCell;
use std::collections::{BTreeMap, BTreeSet, HashMap};
use std::io;
use std::rc::Rc;
use std::sync::mpsc::{self, Receiver, RecvTimeoutError};
use std::time::Duration;
use tokio_core::reactor::{Handle, Timeout};

/// Capacity of the immutable data cache.
pub const IMMUT_DATA_CACHE_SIZE: usize = 300;
/// Request timeout in seconds.
pub const REQUEST_TIMEOUT_SECS: u64 = 180;

const CONNECTION_TIMEOUT_SECS: u64 = 40;
const RETRY_DELAY_MS: u64 = 800;

macro_rules! match_event {
    ($r:ident, $event:path) => {
        match $r {
            $event(res) => res,
            x => {
                debug!("Unexpected Event: {:?}", x);
                Err(CoreError::ReceivedUnexpectedEvent)
            }
        }
    };
}

macro_rules! some_or_err {
    ($opt:expr) => {
        match $opt {
            Some(res) => res,
            None => return err!(CoreError::OperationForbidden),
        }
    };
}

/// Return the `crust::Config` associated with the `crust::Service` (if any).
pub fn bootstrap_config() -> Result<BootstrapConfig, CoreError> {
    Ok(Routing::bootstrap_config()?)
}

/// Trait providing an interface for self-authentication client implementations, so they can
/// interface all requests from high-level APIs to the actual routing layer and manage all
/// interactions with it. Clients are non-blocking, with an asynchronous API using the futures
/// abstraction from the futures-rs crate.
pub trait Client: Clone + 'static {
    /// Associated message type.
    type MsgType;

    /// Return the client's ID.
    fn full_id(&self) -> Option<FullId>;

    /// Return a `crust::Config` if the `Client` was initialized with one.
    fn config(&self) -> Option<BootstrapConfig>;

    /// Address of the Client Manager.
    fn cm_addr(&self) -> Option<Authority<XorName>>;

    /// Return an associated `ClientInner` type which is expected to contain fields associated with
    /// the implementing type.
    fn inner(&self) -> Rc<RefCell<ClientInner<Self, Self::MsgType>>>;

    /// Return the public encryption key.
    fn public_encryption_key(&self) -> Option<box_::PublicKey>;

    /// Return the secret encryption key.
    fn secret_encryption_key(&self) -> Option<shared_box::SecretKey>;

    /// Return the public and secret encryption keys.
    fn encryption_keypair(&self) -> Option<(box_::PublicKey, shared_box::SecretKey)> {
        Some((self.public_encryption_key()?, self.secret_encryption_key()?))
    }

    /// Return the symmetric encryption key.
    fn secret_symmetric_key(&self) -> Option<shared_secretbox::Key>;

    /// Return the public signing key.
    fn public_signing_key(&self) -> Option<sign::PublicKey>;

    /// Return the secret signing key.
    fn secret_signing_key(&self) -> Option<shared_sign::SecretKey>;

    /// Return the public BLS key.
    fn public_bls_key(&self) -> Option<threshold_crypto::PublicKey>;

    /// Return the secret BLS key.
    fn secret_bls_key(&self) -> Option<threshold_crypto::SecretKey>;

    /// Create a `Message` from the given request.
    /// This function adds the requester signature and message ID.
    fn compose_message(&self, req: Request) -> Message;

    /// Return the public and secret signing keys.
    fn signing_keypair(&self) -> Option<(sign::PublicKey, shared_sign::SecretKey)> {
        Some((self.public_signing_key()?, self.secret_signing_key()?))
    }

    /// Return the owner signing key.
    fn owner_key(&self) -> Option<sign::PublicKey>;

    /// Set request timeout.
    fn set_timeout(&self, duration: Duration) {
        let inner = self.inner();
        inner.borrow_mut().timeout = duration;
    }

    /// Restart the routing client and reconnect to the network.
    fn restart_routing(&self) -> Result<(), CoreError> {
        let opt_id = self.full_id();
        let inner = self.inner();
        let mut inner = inner.borrow_mut();

        let (routing, routing_rx) = setup_routing(opt_id, self.config())?;

        let joiner = spawn_routing_thread(routing_rx, inner.core_tx.clone(), inner.net_tx.clone());

        inner.hooks.clear();
        inner.routing = routing;
        inner.joiner = joiner;

        inner.net_tx.unbounded_send(NetworkEvent::Connected)?;

        Ok(())
    }

    #[doc(hidden)]
    fn fire_hook(&self, id: &MessageId, event: CoreEvent) {
        // Using in `if` keeps borrow alive. Do not try to combine the 2 lines into one.
        let inner = self.inner();
        let opt = inner.borrow_mut().hooks.remove(id);
        if let Some(hook) = opt {
            let _ = hook.send(event);
        }
    }

    /// Get immutable data from the network. If the data exists locally in the cache then it will be
    /// immediately returned without making an actual network request.
    fn get_idata(&self, name: XorName) -> Box<CoreFuture<ImmutableData>> {
        trace!("GetIData for {:?}", name);

        let inner = self.inner();
        if let Some(data) = inner.borrow_mut().cache.get_mut(&name) {
            trace!("ImmutableData found in cache.");
            return future::ok(data.clone()).into_box();
        }

        let inner = Rc::downgrade(&self.inner());
        let msg_id = MessageId::new();
        send(self, msg_id, move |routing| {
            routing.get_idata(Authority::NaeManager(name), name, msg_id)
        })
        .and_then(|event| match_event!(event, CoreEvent::GetIData))
        .map(move |data| {
            if let Some(inner) = inner.upgrade() {
                // Put to cache
                let _ = inner.borrow_mut().cache.insert(*data.name(), data.clone());
            }
            data
        })
        .into_box()
    }

    // TODO All these return the same future from all branches. So convert to impl
    // Trait when it arrives in stable. Change from `Box<CoreFuture>` -> `impl
    // CoreFuture`.
    /// Put immutable data onto the network.
    fn put_idata(&self, data: ImmutableData) -> Box<CoreFuture<()>> {
        trace!("PutIData for {:?}", data);

        let msg_id = MessageId::new();
        send_mutation(self, msg_id, move |routing, dst| {
            routing.put_idata(dst, data.clone(), msg_id)
        })
    }

    /// Put `MutableData` onto the network.
    fn put_mdata(&self, data: MutableData) -> Box<CoreFuture<()>> {
        trace!("PutMData for {:?}", data);

        let requester = some_or_err!(self.public_signing_key());
        let msg_id = MessageId::new();
        send_mutation(self, msg_id, move |routing, dst| {
            routing.put_mdata(dst, data.clone(), msg_id, requester)
        })
    }

    /// Put unsequenced mutable data to the network
    fn put_unseq_mutable_data(&self, data: UnseqMutableData) -> Box<CoreFuture<()>> {
        trace!("Put Unsequenced MData at {:?}", data.name());
        send_mutation_new(self, Request::PutUnseqMData { data: data.clone() })
    }

    /// Transfer coin balance
    fn transfer_coins(
        &self,
        destination: XorName,
        amount: Coins,
        transaction_id: Option<u64>,
    ) -> Box<CoreFuture<()>> {
        trace!("Transfer {} coins to {:?}", amount, destination);

        let transaction_id = transaction_id.unwrap_or_else(rand::random);

        send_mutation_new(
            self,
            Request::TransferCoins {
                destination: destination.to_new(),
                amount,
                transaction_id,
            },
        )
    }

<<<<<<< HEAD
        let requester = some_or_err!(self.public_bls_key());
        let client = Authority::Client {
            client_id: *some_or_err!(self.full_id()).public_id(),
            proxy_node_name: rand::random(),
        };
        send_mutation(self, move |routing, dst, message_id| {
            let request = Request::PutUnseqMData {
                data: data.clone(),
                requester: Requester::Key(PublicKey::Bls(requester)),
                message_id: message_id.to_new(),
=======
    /// Get the current coin balance.
    fn get_balance(&self, destination: XorName) -> Box<CoreFuture<Coins>> {
        trace!("Get balance for {:?}", destination);

        send_new(
            self,
            Request::GetBalance {
                coins_balance_id: destination.to_new(),
            },
        )
        .and_then(|event| {
            let res = match event {
                CoreEvent::RpcResponse(res) => res,
                _ => Err(CoreError::ReceivedUnexpectedEvent),
>>>>>>> f41b1c4a
            };
            let result_buffer = unwrap!(res);
            let res: Response = unwrap!(deserialise(&result_buffer));
            match res {
                Response::GetBalance { res, .. } => res.map_err(CoreError::from),
                _ => Err(CoreError::ReceivedUnexpectedEvent),
            }
        })
        .into_box()
    }

    /// Get a transaction.
    fn get_transaction(
        &self,
        destination: XorName,
        transaction_id: u64,
    ) -> Box<CoreFuture<Transaction>> {
        trace!("Get transaction {} for {:?}", transaction_id, destination);

        send_new(
            self,
            Request::GetTransaction {
                coins_balance_id: destination.to_new(),
                transaction_id,
            },
        )
        .and_then(|event| {
            let res = match event {
                CoreEvent::RpcResponse(res) => res,
                _ => Err(CoreError::ReceivedUnexpectedEvent),
            };
            let result_buffer = unwrap!(res);
            let res: Response = unwrap!(deserialise(&result_buffer));
            match res {
                Response::GetTransaction { res, .. } => res.map_err(CoreError::from),
                _ => Err(CoreError::ReceivedUnexpectedEvent),
            }
        })
        .into_box()
    }

    /// Put sequenced mutable data to the network
    fn put_seq_mutable_data(&self, data: SeqMutableData) -> Box<CoreFuture<()>> {
        trace!("Put Sequenced MData at {:?}", data.name());
<<<<<<< HEAD

        let requester = some_or_err!(self.public_bls_key());
        let client = Authority::Client {
            client_id: *some_or_err!(self.full_id()).public_id(),
            proxy_node_name: rand::random(),
        };
        send_mutation(self, move |routing, dst, message_id| {
            let request = Request::PutSeqMData {
                data: data.clone(),
                requester: Requester::Key(PublicKey::Bls(requester)),
                message_id: message_id.to_new(),
            };
            routing.send(client, dst, &unwrap!(serialise(&request)))
        })
=======
        send_mutation_new(self, Request::PutSeqMData { data: data.clone() })
>>>>>>> f41b1c4a
    }

    /// Fetch unpublished mutable data from the network
    fn get_unseq_mdata(&self, name: XorName, tag: u64) -> Box<CoreFuture<UnseqMutableData>> {
        trace!("Fetch Unpublished Mutable Data");

        send_new(
            self,
            Request::GetUnseqMData {
                address: MutableDataRef::new(name.to_new(), tag),
<<<<<<< HEAD
                requester: Requester::Key(PublicKey::Bls(requester)),
                message_id: msg_id.to_new(),
            };
            routing.send(
                client,
                Authority::NaeManager(name),
                &unwrap!(serialise(&request)),
            )
        })
=======
            },
        )
>>>>>>> f41b1c4a
        .and_then(|event| {
            let res = match event {
                CoreEvent::RpcResponse(res) => res,
                _ => Err(CoreError::ReceivedUnexpectedEvent),
            };
            let result_buffer = unwrap!(res);
            let res: Response = unwrap!(deserialise(&result_buffer));
            match res {
                Response::GetUnseqMData { res, .. } => res.map_err(CoreError::from),
                _ => Err(CoreError::ReceivedUnexpectedEvent),
            }
        })
        .into_box()
    }

    /// Fetch sequenced mutable data from the network
    fn get_seq_mdata(&self, name: XorName, tag: u64) -> Box<CoreFuture<SeqMutableData>> {
        trace!("Fetch entries from  Mutable Data");

<<<<<<< HEAD
        let requester = some_or_err!(self.public_bls_key());
        let client = Authority::Client {
            client_id: *some_or_err!(self.full_id()).public_id(),
            proxy_node_name: rand::random(),
        };
        send(self, move |routing, msg_id| {
            // let requester = construct_requester(bls_sk, as_owner, msg_id);
            let request = Request::GetSeqMData {
                address: MutableDataRef::new(name.to_new(), tag),
                requester: Requester::Key(PublicKey::Bls(requester)),
                message_id: msg_id.to_new(),
            };
            routing.send(
                client,
                Authority::NaeManager(name),
                &unwrap!(serialise(&request)),
            )
        })
=======
        send_new(
            self,
            Request::GetSeqMData {
                address: MutableDataRef::new(name.to_new(), tag),
            },
        )
>>>>>>> f41b1c4a
        .and_then(|event| {
            let res = match event {
                CoreEvent::RpcResponse(res) => res,
                _ => Err(CoreError::ReceivedUnexpectedEvent),
            };
            let result_buffer = unwrap!(res);
            let res: Response = unwrap!(deserialise(&result_buffer));
            match res {
                Response::GetSeqMData { res, .. } => res.map_err(CoreError::from),
                _ => Err(CoreError::ReceivedUnexpectedEvent),
            }
        })
        .into_box()
    }

    /// Delete MData from network
    fn delete_mdata(&self, mdataref: MutableDataRef) -> Box<CoreFuture<()>> {
        trace!("Delete entire Mutable Data");

        send_mutation_new(
            self,
            Request::DeleteMData {
                address: mdataref.clone(),
<<<<<<< HEAD
                requester: Requester::Key(PublicKey::Bls(requester)),
                message_id: msg_id.to_new(),
            };
            routing.send(client, dst, &unwrap!(serialise(&request)))
        })
=======
            },
        )
>>>>>>> f41b1c4a
    }

    /// Mutates `MutableData` entries in bulk.
    fn mutate_mdata_entries(
        &self,
        name: XorName,
        tag: u64,
        actions: BTreeMap<Vec<u8>, EntryAction>,
    ) -> Box<CoreFuture<()>> {
        trace!("PutMData for {:?}", name);

        let requester = some_or_err!(self.public_signing_key());

        let msg_id = MessageId::new();
        send_mutation(self, msg_id, move |routing, dst| {
            routing.mutate_mdata_entries(dst, name, tag, actions.clone(), msg_id, requester)
        })
    }

    /// Mutates sequenced `MutableData` entries in bulk
    fn mutate_seq_mdata_entries(
        &self,
        name: XorName,
        tag: u64,
        actions: BTreeMap<Vec<u8>, SeqEntryAction>,
    ) -> Box<CoreFuture<()>> {
        trace!("Mutate MData for {:?}", name);

        let requester = some_or_err!(self.public_bls_key());
        let client = Authority::Client {
            client_id: *some_or_err!(self.full_id()).public_id(),
            proxy_node_name: rand::random(),
        };
        send_mutation(self, move |routing, dst, message_id| {
            let request = Request::MutateSeqMDataEntries {
                address: MutableDataRef::new(name.to_new(), tag),
                actions: actions.clone(),
                requester: Requester::Key(PublicKey::Bls(requester)),
                message_id: message_id.to_new(),
            };
            routing.send(client, dst, &unwrap!(serialise(&request)))
        })
    }

    /// Mutates unsequenced `MutableData` entries in bulk
    fn mutate_unseq_mdata_entries(
        &self,
        name: XorName,
        tag: u64,
        actions: BTreeMap<Vec<u8>, UnseqEntryAction>,
    ) -> Box<CoreFuture<()>> {
        trace!("Mutate MData for {:?}", name);

        let requester = some_or_err!(self.public_bls_key());
        let client = Authority::Client {
            client_id: *some_or_err!(self.full_id()).public_id(),
            proxy_node_name: rand::random(),
        };
        send_mutation(self, move |routing, dst, message_id| {
            let request = Request::MutateUnseqMDataEntries {
                address: MutableDataRef::new(name.to_new(), tag),
                actions: actions.clone(),
                requester: Requester::Key(PublicKey::Bls(requester)),
                message_id: message_id.to_new(),
            };
            routing.send(client, dst, &unwrap!(serialise(&request)))
        })
    }

    /// Get entire `MutableData` from the network.
    fn get_mdata(&self, name: XorName, tag: u64) -> Box<CoreFuture<MutableData>> {
        trace!("GetMData for {:?}", name);

        let msg_id = MessageId::new();
        send(self, msg_id, move |routing| {
            routing.get_mdata(Authority::NaeManager(name), name, tag, msg_id)
        })
        .and_then(|event| match_event!(event, CoreEvent::GetMData))
        .into_box()
    }

    /// Get a shell (bare bones) version of `MutableData` from the network.
    fn get_mdata_shell(&self, name: XorName, tag: u64) -> Box<CoreFuture<MutableData>> {
        trace!("GetMDataShell for {:?}", name);

        let msg_id = MessageId::new();
        send(self, msg_id, move |routing| {
            routing.get_mdata_shell(Authority::NaeManager(name), name, tag, msg_id)
        })
        .and_then(|event| match_event!(event, CoreEvent::GetMDataShell))
        .into_box()
    }

    /// Get a shell (bare bones) version of `MutableData` from the network.
    fn get_seq_mdata_shell(&self, name: XorName, tag: u64) -> Box<CoreFuture<SeqMutableData>> {
        trace!("GetMDataShell for {:?}", name);

        send_new(
            self,
            Request::GetSeqMDataShell {
                address: MutableDataRef::new(name.to_new(), tag),
<<<<<<< HEAD
                requester: Requester::Key(PublicKey::Bls(requester)),
                message_id: msg_id.to_new(),
            };

            routing.send(
                client,
                Authority::NaeManager(name),
                &unwrap!(serialise(&request)),
            )
        })
=======
            },
        )
>>>>>>> f41b1c4a
        .and_then(|event| {
            let res = match event {
                CoreEvent::RpcResponse(res) => res,
                _ => Err(CoreError::ReceivedUnexpectedEvent),
            };
            let result_buffer = unwrap!(res);
            let res: Response = unwrap!(deserialise(&result_buffer));
            match res {
                Response::GetSeqMDataShell { res, .. } => res.map_err(CoreError::from),
                _ => Err(CoreError::ReceivedUnexpectedEvent),
            }
        })
        .into_box()
    }

    /// Get a shell (bare bones) version of `MutableData` from the network.
    fn get_unseq_mdata_shell(&self, name: XorName, tag: u64) -> Box<CoreFuture<UnseqMutableData>> {
        trace!("GetMDataShell for {:?}", name);

        send_new(
            self,
            Request::GetUnseqMDataShell {
                address: MutableDataRef::new(name.to_new(), tag),
<<<<<<< HEAD
                requester: Requester::Key(PublicKey::Bls(requester)),
                message_id: msg_id.to_new(),
            };

            routing.send(
                client,
                Authority::NaeManager(name),
                &unwrap!(serialise(&request)),
            )
        })
=======
            },
        )
>>>>>>> f41b1c4a
        .and_then(|event| {
            let res = match event {
                CoreEvent::RpcResponse(res) => res,
                _ => Err(CoreError::ReceivedUnexpectedEvent),
            };
            let result_buffer = unwrap!(res);
            let res: Response = unwrap!(deserialise(&result_buffer));
            match res {
                Response::GetUnseqMDataShell { res, .. } => res.map_err(CoreError::from),
                _ => Err(CoreError::ReceivedUnexpectedEvent),
            }
        })
        .into_box()
    }

    /// Get a current version of `MutableData` from the network.
    fn get_mdata_version_new(&self, name: XorName, tag: u64) -> Box<CoreFuture<u64>> {
        trace!("GetMDataVersion for {:?}", name);

        send_new(
            self,
            Request::GetMDataVersion {
                address: MutableDataRef::new(name.to_new(), tag),
<<<<<<< HEAD
                requester: Requester::Key(PublicKey::Bls(requester)),
                message_id: msg_id.to_new(),
            };

            routing.send(
                client,
                Authority::NaeManager(name),
                &unwrap!(serialise(&request)),
            )
        })
=======
            },
        )
>>>>>>> f41b1c4a
        .and_then(|event| {
            let res = match event {
                CoreEvent::RpcResponse(res) => res,
                _ => Err(CoreError::ReceivedUnexpectedEvent),
            };
            let result_buffer = unwrap!(res);
            let res: Response = unwrap!(deserialise(&result_buffer));
            match res {
                Response::GetMDataVersion { res, .. } => res.map_err(CoreError::from),
                _ => Err(CoreError::ReceivedUnexpectedEvent),
            }
        })
        .into_box()
    }

    /// Get a current version of `MutableData` from the network.
    fn get_mdata_version(&self, name: XorName, tag: u64) -> Box<CoreFuture<u64>> {
        trace!("GetMDataVersion for {:?}", name);

        let msg_id = MessageId::new();
        send(self, msg_id, move |routing| {
            routing.get_mdata_version(Authority::NaeManager(name), name, tag, msg_id)
        })
        .and_then(|event| match_event!(event, CoreEvent::GetMDataVersion))
        .into_box()
    }

    /// Return a complete list of entries in `MutableData`.
    fn list_mdata_entries(
        &self,
        name: XorName,
        tag: u64,
    ) -> Box<CoreFuture<BTreeMap<Vec<u8>, Value>>> {
        trace!("ListMDataEntries for {:?}", name);

        let msg_id = MessageId::new();
        send(self, msg_id, move |routing| {
            routing.list_mdata_entries(Authority::NaeManager(name), name, tag, msg_id)
        })
        .and_then(|event| match_event!(event, CoreEvent::ListMDataEntries))
        .into_box()
    }

    /// Return a complete list of entries in `MutableData`.
    fn list_unseq_mdata_entries(
        &self,
        name: XorName,
        tag: u64,
    ) -> Box<CoreFuture<BTreeMap<Vec<u8>, Vec<u8>>>> {
        trace!("ListMDataEntries for {:?}", name);

        send_new(
            self,
            Request::ListUnseqMDataEntries {
                address: MutableDataRef::new(name.to_new(), tag),
<<<<<<< HEAD
                requester: Requester::Key(PublicKey::Bls(requester)),
                message_id: msg_id.to_new(),
            };

            routing.send(
                client,
                Authority::NaeManager(name),
                &unwrap!(serialise(&request)),
            )
        })
=======
            },
        )
>>>>>>> f41b1c4a
        .and_then(|event| {
            let res = match event {
                CoreEvent::RpcResponse(res) => res,
                _ => Err(CoreError::ReceivedUnexpectedEvent),
            };
            let result_buffer = unwrap!(res);
            let res: Response = unwrap!(deserialise(&result_buffer));
            match res {
                Response::ListUnseqMDataEntries { res, .. } => res.map_err(CoreError::from),
                _ => Err(CoreError::ReceivedUnexpectedEvent),
            }
        })
        .into_box()
    }

    /// Return a complete list of entries in `MutableData`.
    fn list_seq_mdata_entries(
        &self,
        name: XorName,
        tag: u64,
    ) -> Box<CoreFuture<BTreeMap<Vec<u8>, Val>>> {
        trace!("ListSeqMDataEntries for {:?}", name);

        send_new(
            self,
            Request::ListSeqMDataEntries {
                address: MutableDataRef::new(name.to_new(), tag),
<<<<<<< HEAD
                requester: Requester::Key(PublicKey::Bls(requester)),
                message_id: msg_id.to_new(),
            };

            routing.send(
                client,
                Authority::NaeManager(name),
                &unwrap!(serialise(&request)),
            )
        })
=======
            },
        )
>>>>>>> f41b1c4a
        .and_then(|event| {
            let res = match event {
                CoreEvent::RpcResponse(res) => res,
                _ => Err(CoreError::ReceivedUnexpectedEvent),
            };
            let result_buffer = unwrap!(res);
            let res: Response = unwrap!(deserialise(&result_buffer));
            match res {
                Response::ListSeqMDataEntries { res, .. } => res.map_err(CoreError::from),
                _ => Err(CoreError::ReceivedUnexpectedEvent),
            }
        })
        .into_box()
    }

    /// Return a list of keys in `MutableData` stored on the network.
    fn list_mdata_keys(&self, name: XorName, tag: u64) -> Box<CoreFuture<BTreeSet<Vec<u8>>>> {
        trace!("ListMDataKeys for {:?}", name);

        let msg_id = MessageId::new();
        send(self, msg_id, move |routing| {
            routing.list_mdata_keys(Authority::NaeManager(name), name, tag, msg_id)
        })
        .and_then(|event| match_event!(event, CoreEvent::ListMDataKeys))
        .into_box()
    }

    /// Return a list of keys in `MutableData` stored on the network.
    fn list_mdata_keys_new(&self, name: XorName, tag: u64) -> Box<CoreFuture<BTreeSet<Vec<u8>>>> {
        trace!("ListMDataKeys for {:?}", name);

        send_new(
            self,
            Request::ListMDataKeys {
                address: MutableDataRef::new(name.to_new(), tag),
<<<<<<< HEAD
                requester: Requester::Key(PublicKey::Bls(requester)),
                message_id: msg_id.to_new(),
            };

            routing.send(
                client,
                Authority::NaeManager(name),
                &unwrap!(serialise(&request)),
            )
        })
=======
            },
        )
>>>>>>> f41b1c4a
        .and_then(|event| {
            let res = match event {
                CoreEvent::RpcResponse(res) => res,
                _ => Err(CoreError::ReceivedUnexpectedEvent),
            };
            let result_buffer = unwrap!(res);
            let res: Response = unwrap!(deserialise(&result_buffer));
            match res {
                Response::ListMDataKeys { res, .. } => res.map_err(CoreError::from),
                _ => Err(CoreError::ReceivedUnexpectedEvent),
            }
        })
        .into_box()
    }

    /// Return a list of values in a Sequenced Mutable Data
    fn list_seq_mdata_values(&self, name: XorName, tag: u64) -> Box<CoreFuture<Vec<Val>>> {
        trace!("List MDataValues for {:?}", name);

        send_new(
            self,
            Request::ListSeqMDataValues {
                address: MutableDataRef::new(name.to_new(), tag),
<<<<<<< HEAD
                requester: Requester::Key(PublicKey::Bls(requester)),
                message_id: msg_id.to_new(),
            };

            routing.send(
                client,
                Authority::NaeManager(name),
                &unwrap!(serialise(&request)),
            )
        })
=======
            },
        )
>>>>>>> f41b1c4a
        .and_then(|event| {
            let res = match event {
                CoreEvent::RpcResponse(res) => res,
                _ => Err(CoreError::ReceivedUnexpectedEvent),
            };
            let result_buffer = unwrap!(res);
            let res: Response = unwrap!(deserialise(&result_buffer));
            match res {
                Response::ListSeqMDataValues { res, .. } => res.map_err(CoreError::from),
                _ => Err(CoreError::ReceivedUnexpectedEvent),
            }
        })
        .into_box()
    }

    /// Return the permissions set for a particular user
    fn list_mdata_user_permissions_new(
        &self,
        name: XorName,
        tag: u64,
        user: PublicKey,
    ) -> Box<CoreFuture<NewPermissionSet>> {
        trace!("GetMDataUserPermissions for {:?}", name);

        let requester = some_or_err!(self.public_bls_key());
        let client = Authority::Client {
            client_id: *some_or_err!(self.full_id()).public_id(),
            proxy_node_name: rand::random(),
        };
        send(self, move |routing, msg_id| {
            let request = Request::ListMDataUserPermissions {
                address: MutableDataRef::new(name.to_new(), tag),
                user: user.clone(),
                requester: Requester::Key(PublicKey::Bls(requester)),
                message_id: msg_id.to_new(),
            };

            routing.send(
                client,
                Authority::NaeManager(name),
                &unwrap!(serialise(&request)),
            )
        })
        .and_then(|event| {
            let res = match event {
                CoreEvent::RpcResponse(res) => res,
                _ => Err(CoreError::ReceivedUnexpectedEvent),
            };
            let result_buffer = unwrap!(res);
            let res: Response = unwrap!(deserialise(&result_buffer));
            match res {
                Response::ListMDataUserPermissions { res, .. } => res.map_err(CoreError::from),
                _ => Err(CoreError::ReceivedUnexpectedEvent),
            }
        })
        .into_box()
    }

    /// Returns a list of values in an Unsequenced Mutable Data
    fn list_unseq_mdata_values(&self, name: XorName, tag: u64) -> Box<CoreFuture<Vec<Vec<u8>>>> {
        trace!("List MDataValues for {:?}", name);

        send_new(
            self,
            Request::ListUnseqMDataValues {
                address: MutableDataRef::new(name.to_new(), tag),
<<<<<<< HEAD
                requester: Requester::Key(PublicKey::Bls(requester)),
                message_id: msg_id.to_new(),
            };

            routing.send(
                client,
                Authority::NaeManager(name),
                &unwrap!(serialise(&request)),
            )
        })
=======
            },
        )
>>>>>>> f41b1c4a
        .and_then(|event| {
            let res = match event {
                CoreEvent::RpcResponse(res) => res,
                _ => Err(CoreError::ReceivedUnexpectedEvent),
            };
            let result_buffer = unwrap!(res);
            let res: Response = unwrap!(deserialise(&result_buffer));
            match res {
                Response::ListUnseqMDataValues { res, .. } => res.map_err(CoreError::from),
                _ => Err(CoreError::ReceivedUnexpectedEvent),
            }
        })
        .into_box()
    }

    /// Return a list of keys in `MutableData` stored on the network.
    fn list_mdata_values(&self, name: XorName, tag: u64) -> Box<CoreFuture<Vec<Value>>> {
        trace!("ListMDataValues for {:?}", name);

        let msg_id = MessageId::new();
        send(self, msg_id, move |routing| {
            routing.list_mdata_values(Authority::NaeManager(name), name, tag, msg_id)
        })
        .and_then(|event| match_event!(event, CoreEvent::ListMDataValues))
        .into_box()
    }

    /// Get a single entry from `MutableData`.
    fn get_mdata_value(&self, name: XorName, tag: u64, key: Vec<u8>) -> Box<CoreFuture<Value>> {
        trace!("GetMDataValue for {:?}", name);

        let msg_id = MessageId::new();
        send(self, msg_id, move |routing| {
            routing.get_mdata_value(Authority::NaeManager(name), name, tag, key.clone(), msg_id)
        })
        .and_then(|event| match_event!(event, CoreEvent::GetMDataValue))
        .into_box()
    }

    /// Get data from the network.
    fn get_account_info(&self) -> Box<CoreFuture<AccountInfo>> {
        trace!("Account info GET issued.");

        let dst = some_or_err!(self.cm_addr());
        let msg_id = MessageId::new();
        send(self, msg_id, move |routing| {
            routing.get_account_info(dst, msg_id)
        })
        .and_then(|event| match_event!(event, CoreEvent::GetAccountInfo))
        .into_box()
    }

    /// Return a list of permissions in `MutableData` stored on the network.
    fn list_mdata_permissions(
        &self,
        name: XorName,
        tag: u64,
    ) -> Box<CoreFuture<BTreeMap<User, PermissionSet>>> {
        trace!("ListMDataPermissions for {:?}", name);

        let msg_id = MessageId::new();
        send(self, msg_id, move |routing| {
            routing.list_mdata_permissions(Authority::NaeManager(name), name, tag, msg_id)
        })
        .and_then(|event| match_event!(event, CoreEvent::ListMDataPermissions))
        .into_box()
    }

    /// Return a list of permissions in `MutableData` stored on the network.
    fn list_mdata_permissions_new(
        &self,
        name: XorName,
        tag: u64,
    ) -> Box<CoreFuture<BTreeMap<PublicKey, NewPermissionSet>>> {
        trace!("List MDataPermissions for {:?}", name);

        let requester = some_or_err!(self.public_bls_key());
        let client = Authority::Client {
            client_id: *some_or_err!(self.full_id()).public_id(),
            proxy_node_name: rand::random(),
        };
        send(self, move |routing, msg_id| {
            let request = Request::ListMDataPermissions {
                address: MutableDataRef::new(name.to_new(), tag),
                requester: Requester::Key(PublicKey::Bls(requester)),
                message_id: msg_id.to_new(),
            };

            routing.send(
                client,
                Authority::NaeManager(name),
                &unwrap!(serialise(&request)),
            )
        })
        .and_then(|event| {
            let res = match event {
                CoreEvent::RpcResponse(res) => res,
                _ => Err(CoreError::ReceivedUnexpectedEvent),
            };
            let result_buffer = unwrap!(res);
            let res: Response = unwrap!(deserialise(&result_buffer));
            match res {
                Response::ListMDataPermissions { res, .. } => res.map_err(CoreError::from),
                _ => Err(CoreError::ReceivedUnexpectedEvent),
            }
        })
        .into_box()
    }

    /// Return a list of permissions for a particular User in MutableData.
    fn list_mdata_user_permissions(
        &self,
        name: XorName,
        tag: u64,
        user: User,
    ) -> Box<CoreFuture<PermissionSet>> {
        trace!("ListMDataUserPermissions for {:?}", name);

        let msg_id = MessageId::new();
        send(self, msg_id, move |routing| {
            let dst = Authority::NaeManager(name);
            routing.list_mdata_user_permissions(dst, name, tag, user, msg_id)
        })
        .and_then(|event| match_event!(event, CoreEvent::ListMDataUserPermissions))
        .into_box()
    }

    /// Updates or inserts a permission set for a given user
    fn set_mdata_user_permissions(
        &self,
        name: XorName,
        tag: u64,
        user: User,
        permissions: PermissionSet,
        version: u64,
    ) -> Box<CoreFuture<()>> {
        trace!("SetMDataUserPermissions for {:?}", name);

        let requester = some_or_err!(self.public_signing_key());
        let msg_id = MessageId::new();
        send_mutation(self, msg_id, move |routing, dst| {
            routing.set_mdata_user_permissions(
                dst,
                name,
                tag,
                user,
                permissions,
                version,
                msg_id,
                requester,
            )
        })
    }

    /// Updates or inserts a permissions set for a user
    fn set_mdata_user_permissions_new(
        &self,
        name: XorName,
        tag: u64,
        user: PublicKey,
        permissions: NewPermissionSet,
        version: u64,
    ) -> Box<CoreFuture<()>> {
        trace!("SetMDataUserPermissions for {:?}", name);

        let requester = some_or_err!(self.public_bls_key());
        let client = Authority::Client {
            client_id: *some_or_err!(self.full_id()).public_id(),
            proxy_node_name: rand::random(),
        };
        send_mutation(self, move |routing, dst, message_id| {
            let request = Request::SetMDataUserPermissions {
                address: MutableDataRef::new(name.to_new(), tag),
                user: user.clone(),
                permissions: permissions.clone(),
                version,
                requester: Requester::Key(PublicKey::Bls(requester)),
                message_id: message_id.to_new(),
            };
            routing.send(client, dst, &unwrap!(serialise(&request)))
        })
    }

    /// Updates or inserts a permissions set for a user
    fn del_mdata_user_permissions_new(
        &self,
        name: XorName,
        tag: u64,
        user: PublicKey,
        version: u64,
    ) -> Box<CoreFuture<()>> {
        trace!("DelMDataUserPermissions for {:?}", name);

        let requester = some_or_err!(self.public_bls_key());
        let client = Authority::Client {
            client_id: *some_or_err!(self.full_id()).public_id(),
            proxy_node_name: rand::random(),
        };
        send_mutation(self, move |routing, dst, message_id| {
            let request = Request::DelMDataUserPermissions {
                address: MutableDataRef::new(name.to_new(), tag),
                user: user.clone(),
                version,
                requester: Requester::Key(PublicKey::Bls(requester)),
                message_id: message_id.to_new(),
            };
            routing.send(client, dst, &unwrap!(serialise(&request)))
        })
    }

    /// Deletes a permission set for a given user
    fn del_mdata_user_permissions(
        &self,
        name: XorName,
        tag: u64,
        user: User,
        version: u64,
    ) -> Box<CoreFuture<()>> {
        trace!("DelMDataUserPermissions for {:?}", name);

        let requester = some_or_err!(self.public_signing_key());
        let msg_id = MessageId::new();
        send_mutation(self, msg_id, move |routing, dst| {
            routing.del_mdata_user_permissions(dst, name, tag, user, version, msg_id, requester)
        })
    }

    /// Sends an ownership transfer request.
    fn change_mdata_owner(
        &self,
        name: XorName,
        tag: u64,
        new_owner: sign::PublicKey,
        version: u64,
    ) -> Box<CoreFuture<()>> {
        trace!("ChangeMDataOwner for {:?}", name);

        let msg_id = MessageId::new();
        send_mutation(self, msg_id, move |routing, dst| {
            routing.change_mdata_owner(dst, name, tag, btree_set![new_owner], version, msg_id)
        })
    }

    /// Fetches a list of authorised keys and version in MaidManager.
    fn list_auth_keys_and_version(&self) -> Box<CoreFuture<(BTreeSet<sign::PublicKey>, u64)>> {
        trace!("ListAuthKeysAndVersion");

        let dst = some_or_err!(self.cm_addr());
        let msg_id = MessageId::new();
        send(self, msg_id, move |routing| {
            routing.list_auth_keys_and_version(dst, msg_id)
        })
        .and_then(|event| match_event!(event, CoreEvent::ListAuthKeysAndVersion))
        .into_box()
    }

    /// Adds a new authorised key to MaidManager.
    fn ins_auth_key(
        &self,
        key: sign::PublicKey,
        permissions: AppPermissions,
        version: u64,
    ) -> Box<CoreFuture<()>> {
        trace!("InsAuthKey ({:?})", key);

        let msg_id = MessageId::new();
        send_mutation(self, msg_id, move |routing, dst| {
            routing.ins_auth_key(dst, key, permissions.clone(), version, msg_id)
        })
    }

    /// Removes an authorised key from MaidManager.
    fn del_auth_key(&self, key: sign::PublicKey, version: u64) -> Box<CoreFuture<()>> {
        trace!("DelAuthKey ({:?})", key);

        let msg_id = MessageId::new();
        send_mutation(self, msg_id, move |routing, dst| {
            routing.del_auth_key(dst, key, version, msg_id)
        })
    }

    #[cfg(any(
        all(test, feature = "mock-network"),
        all(feature = "testing", feature = "mock-network")
    ))]
    #[doc(hidden)]
    fn set_network_limits(&self, max_ops_count: Option<u64>) {
        let inner = self.inner();
        inner.borrow_mut().routing.set_network_limits(max_ops_count);
    }

    #[cfg(any(
        all(test, feature = "mock-network"),
        all(feature = "testing", feature = "mock-network")
    ))]
    #[doc(hidden)]
    fn simulate_network_disconnect(&self) {
        let inner = self.inner();
        inner.borrow_mut().routing.simulate_disconnect();
    }

    #[cfg(any(
        all(test, feature = "mock-network"),
        all(feature = "testing", feature = "mock-network")
    ))]
    #[doc(hidden)]
    fn set_simulate_timeout(&self, enabled: bool) {
        let inner = self.inner();
        inner.borrow_mut().routing.set_simulate_timeout(enabled);
    }
}

// TODO: Consider deprecating this struct once trait fields are stable. See
// https://github.com/nikomatsakis/fields-in-traits-rfc.
/// Struct containing fields expected by the `Client` trait. Implementers of `Client` should be
/// composed around this struct.
pub struct ClientInner<C: Client, T> {
    el_handle: Handle,
    routing: Routing,
    hooks: HashMap<MessageId, Complete<CoreEvent>>,
    cache: LruCache<XorName, ImmutableData>,
    timeout: Duration,
    joiner: Joiner,
    core_tx: CoreMsgTx<C, T>,
    net_tx: NetworkTx,
}

impl<C: Client, T> ClientInner<C, T> {
    /// Create a new `ClientInner` object.
    pub fn new(
        el_handle: Handle,
        routing: Routing,
        hooks: HashMap<MessageId, Complete<CoreEvent>>,
        cache: LruCache<XorName, ImmutableData>,
        timeout: Duration,
        joiner: Joiner,
        core_tx: CoreMsgTx<C, T>,
        net_tx: NetworkTx,
    ) -> ClientInner<C, T> {
        ClientInner {
            el_handle,
            routing,
            hooks,
            cache,
            timeout,
            joiner,
            core_tx,
            net_tx,
        }
    }
}

/// Spawn a routing thread and run the routing event loop.
pub fn spawn_routing_thread<C, T>(
    routing_rx: Receiver<Event>,
    core_tx: CoreMsgTx<C, T>,
    net_tx: NetworkTx,
) -> Joiner
where
    C: Client,
    T: 'static,
{
    thread::named("Routing Event Loop", move || {
        routing_event_loop::run(&routing_rx, core_tx, &net_tx)
    })
}

/// Set up routing given a Client `full_id` and optional `config` and connect to the network.
pub fn setup_routing(
    full_id: Option<FullId>,
    config: Option<BootstrapConfig>,
) -> Result<(Routing, Receiver<Event>), CoreError> {
    let (routing_tx, routing_rx) = mpsc::channel();
    let routing = Routing::new(
        routing_tx,
        full_id,
        config,
        Duration::from_secs(REQUEST_TIMEOUT_SECS),
    )?;

    trace!("Waiting to get connected to the Network...");
    match routing_rx.recv_timeout(Duration::from_secs(CONNECTION_TIMEOUT_SECS)) {
        Ok(Event::Connected) => (),
        Ok(Event::Terminate) => {
            // TODO: Consider adding a separate error type for this
            return Err(CoreError::from(
                "Could not connect to the SAFE Network".to_string(),
            ));
        }
        Err(RecvTimeoutError::Timeout) => {
            return Err(CoreError::RequestTimeout);
        }
        x => {
            warn!("Could not connect to the Network. Unexpected: {:?}", x);
            // TODO: we should return more descriptive error here
            return Err(CoreError::OperationAborted);
        }
    }
    trace!("Connected to the Network.");

    Ok((routing, routing_rx))
}

fn send_new(client: &impl Client, request: Request) -> Box<CoreFuture<CoreEvent>> {
    let dst = some_or_err!(client.cm_addr());

    let src = Authority::Client {
        client_id: *some_or_err!(client.full_id()).public_id(),
        proxy_node_name: rand::random(),
    };

    let request = client.compose_message(request);

    send(
        client,
        MessageId::from_new(request.message_id),
        move |routing| routing.send(src, dst, &unwrap!(serialise(&request))),
    )
}

/// Send a request and return a future that resolves to the response.
fn send<F>(client: &impl Client, msg_id: MessageId, req: F) -> Box<CoreFuture<CoreEvent>>
where
    F: Fn(&mut Routing) -> Result<(), InterfaceError> + 'static,
{
    let inner = Rc::downgrade(&client.inner());
    let func = move |_| {
        if let Some(inner) = inner.upgrade() {
            if let Err(error) = req(&mut inner.borrow_mut().routing) {
                return future::err(CoreError::from(error)).into_box();
            }

            let (hook, rx) = oneshot::channel();
            let _ = inner.borrow_mut().hooks.insert(msg_id, hook);

            let rx = rx.map_err(|_| CoreError::OperationAborted);
            let rx = setup_timeout_and_retry_delay(&inner, msg_id, rx);
            let rx = rx.map(|event| {
                if let CoreEvent::RateLimitExceeded = event {
                    Loop::Continue(())
                } else {
                    Loop::Break(event)
                }
            });
            rx.into_box()
        } else {
            future::err(CoreError::OperationAborted).into_box()
        }
    };

    future::loop_fn((), func).into_box()
}

/// Sends a mutation request to a new routing.
fn send_mutation_new(client: &impl Client, req: Request) -> Box<CoreFuture<()>> {
    let src = Authority::Client {
        client_id: *some_or_err!(client.full_id()).public_id(),
        proxy_node_name: rand::random(),
    };

    let message = client.compose_message(req);

    send_mutation(
        client,
        MessageId::from_new(message.message_id),
        move |routing, dst| routing.send(src, dst, &unwrap!(serialise(&message))),
    )
}

/// Sends a mutation request.
fn send_mutation<F>(client: &impl Client, msg_id: MessageId, req: F) -> Box<CoreFuture<()>>
where
    F: Fn(&mut Routing, Authority<XorName>) -> Result<(), InterfaceError> + 'static,
{
    let dst = some_or_err!(client.cm_addr());

    send(client, msg_id, move |routing| req(routing, dst))
        .and_then(|event| match event {
            CoreEvent::RpcResponse(res) => {
                let response_buffer = unwrap!(res);
                let response: Response = unwrap!(deserialise(&response_buffer));
                match response {
<<<<<<< HEAD
                    Response::PutUnseqMData { res, .. }
                    | Response::DeleteMData { res, .. }
                    | Response::SetMDataUserPermissions { res, .. }
                    | Response::DelMDataUserPermissions { res, .. }
                    | Response::MutateSeqMDataEntries { res, .. }
                    | Response::MutateUnseqMDataEntries { res, .. }
                    | Response::PutSeqMData { res, .. } => res.map_err(CoreError::from),
=======
                    Response::TransferCoins { res, .. }
                    | Response::PutUnseqMData { res, .. }
                    | Response::PutSeqMData { res, .. }
                    | Response::DeleteMData { res, .. } => res.map_err(CoreError::from),
>>>>>>> f41b1c4a
                    _ => Err(CoreError::ReceivedUnexpectedEvent),
                }
            }
            CoreEvent::Mutation(res) => res,
            _ => Err(CoreError::ReceivedUnexpectedEvent),
        })
        .into_box()
}

fn setup_timeout_and_retry_delay<C, T, F>(
    inner: &Rc<RefCell<ClientInner<C, T>>>,
    msg_id: MessageId,
    future: F,
) -> Box<CoreFuture<CoreEvent>>
where
    C: Client,
    F: Future<Item = CoreEvent, Error = CoreError> + 'static,
    T: 'static,
{
    // Delay after rate limit exceeded.
    let inner_weak = Rc::downgrade(inner);
    let future = future.and_then(move |event| {
        if let CoreEvent::RateLimitExceeded = event {
            if let Some(inner) = inner_weak.upgrade() {
                let delay = Duration::from_millis(RETRY_DELAY_MS);
                let fut = timeout(delay, &inner.borrow().el_handle).or_else(move |_| Ok(event));
                return Either::A(fut);
            }
        }

        Either::B(future::ok(event))
    });

    // Fail if no response received within the timeout.
    let duration = inner.borrow().timeout;
    let inner_weak = Rc::downgrade(inner);
    let timeout = timeout(duration, &inner.borrow().el_handle).then(move |result| {
        if let Some(inner) = inner_weak.upgrade() {
            let _ = inner.borrow_mut().hooks.remove(&msg_id);
        }

        result
    });

    future
        .select(timeout)
        .then(|result| match result {
            Ok((a, _)) => Ok(a),
            Err((a, _)) => Err(a),
        })
        .into_box()
}

// Create a future that resolves into `CoreError::RequestTimeout` after the given time interval.
fn timeout(duration: Duration, handle: &Handle) -> TimeoutFuture {
    let timeout = match Timeout::new(duration, handle) {
        Ok(timeout) => timeout,
        Err(err) => {
            return Either::A(future::err(CoreError::Unexpected(format!(
                "Timeout create error: {:?}",
                err
            ))));
        }
    };

    fn map_result(result: io::Result<()>) -> Result<CoreEvent, CoreError> {
        match result {
            Ok(()) => Err(CoreError::RequestTimeout),
            Err(err) => Err(CoreError::Unexpected(format!(
                "Timeout fire error {:?}",
                err
            ))),
        }
    }

    Either::B(timeout.then(map_result))
}

type TimeoutFuture = Either<
    FutureResult<CoreEvent, CoreError>,
    Then<Timeout, Result<CoreEvent, CoreError>, fn(io::Result<()>) -> Result<CoreEvent, CoreError>>,
>;

// We need this to impl. MessageId
/// Conversion functions for MessageId
pub trait MsgIdConverter {
    /// Converts routing::MessageId to safe-nd::Message
    fn to_new(&self) -> NewMessageId;

    /// Converts safe-nd::MessageId to routing::MessageId
    fn from_new(new_msg_id: NewMessageId) -> Self;
}

/// Conversion functions for XorName
pub trait XorNameConverter {
    /// Converts routing::XorName to safe-nd::XorName
    fn to_new(&self) -> NewXorName;

    /// Converts safe-nd::XorName to routing::XorName
    fn from_new(new_xor_name: NewXorName) -> Self;
}

impl XorNameConverter for XorName {
    fn to_new(&self) -> NewXorName {
        NewXorName { 0: self.0 }
    }

    fn from_new(new_xor_name: NewXorName) -> Self {
        XorName { 0: new_xor_name.0 }
    }
}

impl MsgIdConverter for MessageId {
    fn to_new(&self) -> NewMessageId {
        NewMessageId {
            0: (self.0.to_new()),
        }
    }

    fn from_new(new_msg_id: NewMessageId) -> Self {
        MessageId {
            0: XorName::from_new(new_msg_id.0),
        }
    }
}

#[cfg(test)]
mod tests {
    use super::*;
    use crate::utils::test_utils::random_client;
<<<<<<< HEAD
    use safe_nd::mutable_data::{Action, PermissionSet as NewPermissionSet};
    use safe_nd::XorName as SndXorName;
=======
    use safe_nd::{Coins, Error, XorName as SndXorName};
    use std::str::FromStr;
>>>>>>> f41b1c4a

    #[test]
    pub fn unseq_mdata_test() {
        let _ = random_client(move |client| {
            let client2 = client.clone();
            let client3 = client.clone();
            let client4 = client.clone();
            let client5 = client.clone();
            let client6 = client.clone();

            let name = XorName(rand::random());
            let tag = 15001;
            let mut entries: BTreeMap<Vec<u8>, Vec<u8>> = Default::default();
            let mut permissions: BTreeMap<_, _> = Default::default();
            let permission_set = NewPermissionSet::new().allow(Action::Read);
            let _ = permissions.insert(
                PublicKey::Bls(unwrap!(client.public_bls_key())),
                permission_set.clone(),
            );
            let _ = entries.insert(b"key".to_vec(), b"value".to_vec());
            let entries_keys = entries.keys().cloned().collect();
            let entries_values: Vec<Vec<u8>> = entries.values().cloned().collect();

            let data = UnseqMutableData::new_with_data(
                name.to_new(),
                tag,
                entries.clone(),
                permissions,
                unwrap!(client.public_bls_key()),
            );
            client
                .put_unseq_mutable_data(data.clone())
                .and_then(move |_| {
                    client3
                        .get_mdata_version_new(name, tag)
                        .map(move |version| assert_eq!(version, 0))
                })
                .and_then(move |_| {
                    client4
                        .list_unseq_mdata_entries(name, tag)
                        .map(move |fetched_entries| {
                            assert_eq!(fetched_entries, entries);
                        })
                })
                .and_then(move |_| {
                    client5
                        .list_mdata_keys_new(name, tag)
                        .map(move |keys| assert_eq!(keys, entries_keys))
                })
                .and_then(move |_| {
                    client6
                        .list_unseq_mdata_values(name, tag)
                        .map(move |values| assert_eq!(values, entries_values))
                })
                .and_then(move |_| {
                    println!("Put unseq. MData successfully");

                    client2
                        .get_unseq_mdata(XorName::from_new(*data.name()), data.tag())
                        .map(move |fetched_data| {
                            assert_eq!(fetched_data.name(), data.name());
                            assert_eq!(fetched_data.tag(), data.tag());
                            fetched_data
                        })
                })
                .then(|res| res)
        });
    }

    #[test]
    pub fn seq_mdata_test() {
        let _ = random_client(move |client| {
            let client2 = client.clone();
            let client3 = client.clone();
            let client4 = client.clone();
            let client5 = client.clone();
            let client6 = client.clone();

            let name = XorName(rand::random());
            let tag = 15001;
            let mut entries: BTreeMap<Vec<u8>, Val> = Default::default();
            let _ = entries.insert(b"key".to_vec(), Val::new(b"value".to_vec(), 0));
            let entries_keys = entries.keys().cloned().collect();
            let entries_values: Vec<Val> = entries.values().cloned().collect();
            let mut permissions: BTreeMap<_, _> = Default::default();
            let permission_set = NewPermissionSet::new().allow(Action::Read);
            let _ = permissions.insert(
                PublicKey::Bls(unwrap!(client.public_bls_key())),
                permission_set.clone(),
            );
            let data = SeqMutableData::new_with_data(
                name.to_new(),
                tag,
                entries.clone(),
                permissions,
                unwrap!(client.public_bls_key()),
            );
            client
                .put_seq_mutable_data(data.clone())
                .and_then(move |_| {
                    println!("Put seq. MData successfully");

                    client4
                        .list_seq_mdata_entries(name, tag)
                        .map(move |fetched_entries| {
                            assert_eq!(fetched_entries, entries);
                        })
                })
                .and_then(move |_| {
                    client3
                        .get_seq_mdata_shell(name, tag)
                        .map(move |mdata_shell| {
                            assert_eq!(*mdata_shell.name(), name.to_new());
                            assert_eq!(mdata_shell.tag(), tag);
                            assert_eq!(mdata_shell.entries().len(), 0);
                        })
                })
                .and_then(move |_| {
                    client5
                        .list_mdata_keys_new(name, tag)
                        .map(move |keys| assert_eq!(keys, entries_keys))
                })
                .and_then(move |_| {
                    client6
                        .list_seq_mdata_values(name, tag)
                        .map(move |values| assert_eq!(values, entries_values))
                })
                .and_then(move |_| {
                    client2.get_seq_mdata(name, tag).map(move |fetched_data| {
                        assert_eq!(fetched_data.name(), data.name());
                        assert_eq!(fetched_data.tag(), data.tag());
                        assert_eq!(fetched_data.entries().len(), 1);
                        fetched_data
                    })
                })
                .then(|res| res)
        });
    }

    #[test]
    #[should_panic]
    pub fn del_seq_mdata_test() {
        let _ = random_client(move |client| {
            let client2 = client.clone();
            let client3 = client.clone();
            let name = SndXorName(rand::random());
            let tag = 15001;
            let mdataref = MutableDataRef::new(name, tag);
            let data = SeqMutableData::new_with_data(
                name,
                tag,
                Default::default(),
                Default::default(),
                unwrap!(client.public_bls_key()),
            );

            client
                .put_seq_mutable_data(data.clone())
                .and_then(move |_| {
                    client2.delete_mdata(mdataref).map(move |result| {
                        assert_eq!(result, ());
                    })
                })
                .and_then(move |_| {
                    client3.get_seq_mdata(XorName::from_new(*data.name()), data.tag())
                })
                .then(|res| res)
        });
    }

    #[test]
    #[should_panic]
    pub fn del_unseq_mdata_test() {
        let _ = random_client(move |client| {
            let client2 = client.clone();
            let client3 = client.clone();
            let name = SndXorName(rand::random());
            let tag = 15001;
            let mdataref = MutableDataRef::new(name, tag);
            let data = UnseqMutableData::new_with_data(
                name,
                tag,
                Default::default(),
                Default::default(),
                unwrap!(client.public_bls_key()),
            );

            client
                .put_unseq_mutable_data(data.clone())
                .and_then(move |_| {
                    client2.delete_mdata(mdataref).map(move |result| {
                        assert_eq!(result, ());
                    })
                })
                .and_then(move |_| {
                    client3.get_unseq_mdata(XorName::from_new(*data.name()), data.tag())
                })
                .then(|res| res)
        });
    }

    // 1. Create 2 accounts with 2 wallets (A and B).
    // 2. Try to request balance of wallet A from account B. This request should fail.
    // 3. Try to request transaction from wallet A using account B. This request should fail.
    #[test]
    fn coin_permissions() {
        let wallet1 =
            *random_client(move |client| Ok::<_, Error>(*unwrap!(client.full_id()).public_id()))
                .name();

        random_client(move |client| {
            let c2 = client.clone();

            client
                .get_balance(wallet1)
                .then(move |res| {
                    match res {
                        Err(CoreError::NewRoutingClientError(Error::AccessDenied)) => (),
                        res => panic!("Unexpected result: {:?}", res),
                    }

                    c2.get_transaction(wallet1, 1)
                })
                .then(move |res| {
                    match res {
                        Err(CoreError::NewRoutingClientError(Error::AccessDenied)) => (),
                        res => panic!("Unexpected result: {:?}", res),
                    }
                    Ok::<_, Error>(())
                })
        });
    }

    // 1. Create 2 accounts with 2 wallets.
    // 2. Transfer 5 coins from wallet A to wallet B.
    // 3. Check that the balance of wallet A is credited for 5 coins and the balance of
    //    wallet B is debited for 5 coins.
    #[test]
    fn coin_balance_transfer() {
        let wallet1 =
            *random_client(move |client| Ok::<_, Error>(*unwrap!(client.full_id()).public_id()))
                .name();

        random_client(move |client| {
            let wallet2 = *unwrap!(client.full_id()).public_id().name();

            let c2 = client.clone();
            let c3 = client.clone();

            client
                .get_balance(wallet2)
                .and_then(move |orig_balance| {
                    c2.transfer_coins(wallet1, unwrap!(Coins::from_str("5.0")), None)
                        .map(move |_| orig_balance)
                })
                .and_then(move |orig_balance| {
                    c3.get_balance(wallet2)
                        .map(move |new_balance| (new_balance, orig_balance))
                })
                .and_then(move |(new_balance, orig_balance)| {
                    assert_eq!(
                        new_balance,
                        unwrap!(orig_balance.checked_sub(unwrap!(Coins::from_str("5.0")))),
                    );
                    // TODO check the other wallet balance has been incremented
                    Ok(())
                })
        });
    }

    #[test]
    #[should_panic]
    pub fn del_unseq_mdata_permission_test() {
        let name = SndXorName(rand::random());
        let tag = 15001;
        let mdataref = MutableDataRef::new(name, tag);

        random_client(move |client| {
            let data = UnseqMutableData::new_with_data(
                name,
                tag,
                Default::default(),
                Default::default(),
                unwrap!(client.public_bls_key()),
            );

            client.put_unseq_mutable_data(data.clone()).then(|res| res)
        });

        random_client(move |client1| client1.delete_mdata(mdataref).map_err(CoreError::from));
    }

    #[test]
    pub fn mdata_permissions_test() {
        random_client(|client| {
            let client2 = client.clone();
            let client3 = client.clone();
            let client4 = client.clone();
            let client5 = client.clone();
            let name = XorName(rand::random());
            let tag = 15001;
            let mut permissions: BTreeMap<_, _> = Default::default();
            let permission_set = NewPermissionSet::new()
                .allow(Action::Read)
                .allow(Action::Insert)
                .allow(Action::ManagePermissions);
            let user = PublicKey::Bls(unwrap!(client.public_bls_key()));
            let user2 = user.clone();
            let random_user = PublicKey::Bls(threshold_crypto::SecretKey::random().public_key());
            let _ = permissions.insert(user.clone(), permission_set.clone());
            let _ = permissions.insert(random_user.clone(), permission_set.clone());
            let data = SeqMutableData::new_with_data(
                name.to_new(),
                tag,
                Default::default(),
                permissions,
                unwrap!(client.public_bls_key()),
            );
            client
                .put_seq_mutable_data(data.clone())
                .and_then(move |_| {
                    println!("Put seq. MData successfully");

                    Ok(())
                })
                .and_then(move |_| {
                    let new_perm_set = NewPermissionSet::new()
                        .allow(Action::ManagePermissions)
                        .allow(Action::Read);
                    client2
                        .set_mdata_user_permissions_new(name, tag, user, new_perm_set, 1)
                        .and_then(|_| Ok(()))
                })
                .and_then(move |_| {
                    println!("Modified user permissions");

                    client3
                        .list_mdata_user_permissions_new(name, tag, user2)
                        .and_then(|permissions| {
                            assert!(!permissions.is_allowed(Action::Insert));
                            assert!(permissions.is_allowed(Action::Read));
                            assert!(permissions.is_allowed(Action::ManagePermissions));
                            println!("Verified new permissions");

                            Ok(())
                        })
                })
                .and_then(move |_| {
                    client4
                        .del_mdata_user_permissions_new(name, tag, random_user, 2)
                        .and_then(|_| Ok(()))
                })
                .and_then(move |_| {
                    println!("Deleted permissions");
                    client5
                        .list_mdata_permissions_new(name, tag)
                        .and_then(|permissions| {
                            assert_eq!(permissions.len(), 1);
                            println!("Permission set verified");
                            Ok(())
                        })
                })
        })
    }

    #[test]
    pub fn mdata_mutations_test() {
        random_client(|client| {
            let client2 = client.clone();
            let client3 = client.clone();
            let client4 = client.clone();
            let name = XorName(rand::random());
            let tag = 15001;
            let mut permissions: BTreeMap<_, _> = Default::default();
            let permission_set = NewPermissionSet::new()
                .allow(Action::Read)
                .allow(Action::Insert)
                .allow(Action::Update)
                .allow(Action::Delete);
            let user = PublicKey::Bls(unwrap!(client.public_bls_key()));
            let _ = permissions.insert(user.clone(), permission_set.clone());
            let mut entries: BTreeMap<Vec<u8>, Val> = Default::default();
            let _ = entries.insert(b"key1".to_vec(), Val::new(b"value".to_vec(), 0));
            let _ = entries.insert(b"key2".to_vec(), Val::new(b"value".to_vec(), 0));
            let data = SeqMutableData::new_with_data(
                name.to_new(),
                tag,
                entries.clone(),
                permissions,
                unwrap!(client.public_bls_key()),
            );
            client
                .put_seq_mutable_data(data.clone())
                .and_then(move |_| {
                    println!("Put seq. MData successfully");

                    client2
                        .list_seq_mdata_entries(name, tag)
                        .map(move |fetched_entries| {
                            assert_eq!(fetched_entries, entries);
                        })
                })
                .and_then(move |_| {
                    let mut entry_actions: BTreeMap<Vec<u8>, SeqEntryAction> = Default::default();
                    let _ = entry_actions.insert(
                        b"key1".to_vec(),
                        SeqEntryAction::Update(Val::new(b"newValue".to_vec(), 1)),
                    );
                    let _ = entry_actions.insert(b"key2".to_vec(), SeqEntryAction::Del(1));
                    let _ = entry_actions.insert(
                        b"key3".to_vec(),
                        SeqEntryAction::Ins(Val::new(b"value".to_vec(), 0)),
                    );

                    client3
                        .mutate_seq_mdata_entries(name, tag, entry_actions.clone())
                        .and_then(|_| Ok(()))
                })
                .and_then(move |_| {
                    client4
                        .list_seq_mdata_entries(name, tag)
                        .map(move |fetched_entries| {
                            let mut expected_entries: BTreeMap<_, _> = Default::default();
                            let _ = expected_entries
                                .insert(b"key1".to_vec(), Val::new(b"newValue".to_vec(), 1));
                            let _ = expected_entries
                                .insert(b"key3".to_vec(), Val::new(b"value".to_vec(), 0));
                            assert_eq!(fetched_entries, expected_entries);
                        })
                })
        });

        random_client(|client| {
            let client2 = client.clone();
            let client3 = client.clone();
            let client4 = client.clone();
            let name = XorName(rand::random());
            let tag = 15001;
            let mut permissions: BTreeMap<_, _> = Default::default();
            let permission_set = NewPermissionSet::new()
                .allow(Action::Read)
                .allow(Action::Insert)
                .allow(Action::Update)
                .allow(Action::Delete);
            let user = PublicKey::Bls(unwrap!(client.public_bls_key()));
            let _ = permissions.insert(user.clone(), permission_set.clone());
            let mut entries: BTreeMap<Vec<u8>, Vec<u8>> = Default::default();
            let _ = entries.insert(b"key1".to_vec(), b"value".to_vec());
            let _ = entries.insert(b"key2".to_vec(), b"value".to_vec());
            let data = UnseqMutableData::new_with_data(
                name.to_new(),
                tag,
                entries.clone(),
                permissions,
                unwrap!(client.public_bls_key()),
            );
            client
                .put_unseq_mutable_data(data.clone())
                .and_then(move |_| {
                    println!("Put unseq. MData successfully");

                    client2
                        .list_unseq_mdata_entries(name, tag)
                        .map(move |fetched_entries| {
                            assert_eq!(fetched_entries, entries);
                        })
                })
                .and_then(move |_| {
                    let mut entry_actions: BTreeMap<Vec<u8>, UnseqEntryAction> = Default::default();
                    let _ = entry_actions.insert(
                        b"key1".to_vec(),
                        UnseqEntryAction::Update(b"newValue".to_vec()),
                    );
                    let _ = entry_actions.insert(b"key2".to_vec(), UnseqEntryAction::Del);
                    let _ = entry_actions
                        .insert(b"key3".to_vec(), UnseqEntryAction::Ins(b"value".to_vec()));

                    client3
                        .mutate_unseq_mdata_entries(name, tag, entry_actions.clone())
                        .and_then(|_| Ok(()))
                })
                .and_then(move |_| {
                    client4
                        .list_unseq_mdata_entries(name, tag)
                        .map(move |fetched_entries| {
                            let mut expected_entries: BTreeMap<_, _> = Default::default();
                            let _ = expected_entries.insert(b"key1".to_vec(), b"newValue".to_vec());
                            let _ = expected_entries.insert(b"key3".to_vec(), b"value".to_vec());
                            assert_eq!(fetched_entries, expected_entries);
                        })
                })
        });
    }
}<|MERGE_RESOLUTION|>--- conflicted
+++ resolved
@@ -53,15 +53,9 @@
     MutableData as NewMutableData, MutableDataRef, PermissionSet as NewPermissionSet,
     SeqEntryAction, SeqMutableData, UnseqEntryAction, UnseqMutableData, Value as Val,
 };
-<<<<<<< HEAD
-use safe_nd::request::{Request, Requester};
-use safe_nd::response::Response;
-use safe_nd::{MessageId as NewMessageId, PublicKey, XorName as NewXorName};
-=======
 use safe_nd::request::{Message, Request};
 use safe_nd::response::{Response, Transaction};
 use safe_nd::{AppPermissions, Coins, MessageId as NewMessageId, XorName as NewXorName};
->>>>>>> f41b1c4a
 use std::cell::RefCell;
 use std::collections::{BTreeMap, BTreeSet, HashMap};
 use std::io;
@@ -276,18 +270,6 @@
         )
     }
 
-<<<<<<< HEAD
-        let requester = some_or_err!(self.public_bls_key());
-        let client = Authority::Client {
-            client_id: *some_or_err!(self.full_id()).public_id(),
-            proxy_node_name: rand::random(),
-        };
-        send_mutation(self, move |routing, dst, message_id| {
-            let request = Request::PutUnseqMData {
-                data: data.clone(),
-                requester: Requester::Key(PublicKey::Bls(requester)),
-                message_id: message_id.to_new(),
-=======
     /// Get the current coin balance.
     fn get_balance(&self, destination: XorName) -> Box<CoreFuture<Coins>> {
         trace!("Get balance for {:?}", destination);
@@ -302,7 +284,6 @@
             let res = match event {
                 CoreEvent::RpcResponse(res) => res,
                 _ => Err(CoreError::ReceivedUnexpectedEvent),
->>>>>>> f41b1c4a
             };
             let result_buffer = unwrap!(res);
             let res: Response = unwrap!(deserialise(&result_buffer));
@@ -347,24 +328,7 @@
     /// Put sequenced mutable data to the network
     fn put_seq_mutable_data(&self, data: SeqMutableData) -> Box<CoreFuture<()>> {
         trace!("Put Sequenced MData at {:?}", data.name());
-<<<<<<< HEAD
-
-        let requester = some_or_err!(self.public_bls_key());
-        let client = Authority::Client {
-            client_id: *some_or_err!(self.full_id()).public_id(),
-            proxy_node_name: rand::random(),
-        };
-        send_mutation(self, move |routing, dst, message_id| {
-            let request = Request::PutSeqMData {
-                data: data.clone(),
-                requester: Requester::Key(PublicKey::Bls(requester)),
-                message_id: message_id.to_new(),
-            };
-            routing.send(client, dst, &unwrap!(serialise(&request)))
-        })
-=======
         send_mutation_new(self, Request::PutSeqMData { data: data.clone() })
->>>>>>> f41b1c4a
     }
 
     /// Fetch unpublished mutable data from the network
@@ -375,20 +339,8 @@
             self,
             Request::GetUnseqMData {
                 address: MutableDataRef::new(name.to_new(), tag),
-<<<<<<< HEAD
-                requester: Requester::Key(PublicKey::Bls(requester)),
-                message_id: msg_id.to_new(),
-            };
-            routing.send(
-                client,
-                Authority::NaeManager(name),
-                &unwrap!(serialise(&request)),
-            )
-        })
-=======
             },
         )
->>>>>>> f41b1c4a
         .and_then(|event| {
             let res = match event {
                 CoreEvent::RpcResponse(res) => res,
@@ -408,33 +360,12 @@
     fn get_seq_mdata(&self, name: XorName, tag: u64) -> Box<CoreFuture<SeqMutableData>> {
         trace!("Fetch entries from  Mutable Data");
 
-<<<<<<< HEAD
-        let requester = some_or_err!(self.public_bls_key());
-        let client = Authority::Client {
-            client_id: *some_or_err!(self.full_id()).public_id(),
-            proxy_node_name: rand::random(),
-        };
-        send(self, move |routing, msg_id| {
-            // let requester = construct_requester(bls_sk, as_owner, msg_id);
-            let request = Request::GetSeqMData {
-                address: MutableDataRef::new(name.to_new(), tag),
-                requester: Requester::Key(PublicKey::Bls(requester)),
-                message_id: msg_id.to_new(),
-            };
-            routing.send(
-                client,
-                Authority::NaeManager(name),
-                &unwrap!(serialise(&request)),
-            )
-        })
-=======
         send_new(
             self,
             Request::GetSeqMData {
                 address: MutableDataRef::new(name.to_new(), tag),
             },
         )
->>>>>>> f41b1c4a
         .and_then(|event| {
             let res = match event {
                 CoreEvent::RpcResponse(res) => res,
@@ -458,16 +389,8 @@
             self,
             Request::DeleteMData {
                 address: mdataref.clone(),
-<<<<<<< HEAD
-                requester: Requester::Key(PublicKey::Bls(requester)),
-                message_id: msg_id.to_new(),
-            };
-            routing.send(client, dst, &unwrap!(serialise(&request)))
-        })
-=======
             },
         )
->>>>>>> f41b1c4a
     }
 
     /// Mutates `MutableData` entries in bulk.
@@ -569,21 +492,8 @@
             self,
             Request::GetSeqMDataShell {
                 address: MutableDataRef::new(name.to_new(), tag),
-<<<<<<< HEAD
-                requester: Requester::Key(PublicKey::Bls(requester)),
-                message_id: msg_id.to_new(),
-            };
-
-            routing.send(
-                client,
-                Authority::NaeManager(name),
-                &unwrap!(serialise(&request)),
-            )
-        })
-=======
             },
         )
->>>>>>> f41b1c4a
         .and_then(|event| {
             let res = match event {
                 CoreEvent::RpcResponse(res) => res,
@@ -607,21 +517,8 @@
             self,
             Request::GetUnseqMDataShell {
                 address: MutableDataRef::new(name.to_new(), tag),
-<<<<<<< HEAD
-                requester: Requester::Key(PublicKey::Bls(requester)),
-                message_id: msg_id.to_new(),
-            };
-
-            routing.send(
-                client,
-                Authority::NaeManager(name),
-                &unwrap!(serialise(&request)),
-            )
-        })
-=======
             },
         )
->>>>>>> f41b1c4a
         .and_then(|event| {
             let res = match event {
                 CoreEvent::RpcResponse(res) => res,
@@ -645,21 +542,8 @@
             self,
             Request::GetMDataVersion {
                 address: MutableDataRef::new(name.to_new(), tag),
-<<<<<<< HEAD
-                requester: Requester::Key(PublicKey::Bls(requester)),
-                message_id: msg_id.to_new(),
-            };
-
-            routing.send(
-                client,
-                Authority::NaeManager(name),
-                &unwrap!(serialise(&request)),
-            )
-        })
-=======
             },
         )
->>>>>>> f41b1c4a
         .and_then(|event| {
             let res = match event {
                 CoreEvent::RpcResponse(res) => res,
@@ -715,21 +599,8 @@
             self,
             Request::ListUnseqMDataEntries {
                 address: MutableDataRef::new(name.to_new(), tag),
-<<<<<<< HEAD
-                requester: Requester::Key(PublicKey::Bls(requester)),
-                message_id: msg_id.to_new(),
-            };
-
-            routing.send(
-                client,
-                Authority::NaeManager(name),
-                &unwrap!(serialise(&request)),
-            )
-        })
-=======
             },
         )
->>>>>>> f41b1c4a
         .and_then(|event| {
             let res = match event {
                 CoreEvent::RpcResponse(res) => res,
@@ -757,34 +628,8 @@
             self,
             Request::ListSeqMDataEntries {
                 address: MutableDataRef::new(name.to_new(), tag),
-<<<<<<< HEAD
-                requester: Requester::Key(PublicKey::Bls(requester)),
-                message_id: msg_id.to_new(),
-            };
-
-            routing.send(
-                client,
-                Authority::NaeManager(name),
-                &unwrap!(serialise(&request)),
-            )
-        })
-=======
-            },
-        )
->>>>>>> f41b1c4a
-        .and_then(|event| {
-            let res = match event {
-                CoreEvent::RpcResponse(res) => res,
-                _ => Err(CoreError::ReceivedUnexpectedEvent),
-            };
-            let result_buffer = unwrap!(res);
-            let res: Response = unwrap!(deserialise(&result_buffer));
-            match res {
-                Response::ListSeqMDataEntries { res, .. } => res.map_err(CoreError::from),
-                _ => Err(CoreError::ReceivedUnexpectedEvent),
             }
         })
-        .into_box()
     }
 
     /// Return a list of keys in `MutableData` stored on the network.
@@ -807,21 +652,8 @@
             self,
             Request::ListMDataKeys {
                 address: MutableDataRef::new(name.to_new(), tag),
-<<<<<<< HEAD
-                requester: Requester::Key(PublicKey::Bls(requester)),
-                message_id: msg_id.to_new(),
-            };
-
-            routing.send(
-                client,
-                Authority::NaeManager(name),
-                &unwrap!(serialise(&request)),
-            )
-        })
-=======
             },
         )
->>>>>>> f41b1c4a
         .and_then(|event| {
             let res = match event {
                 CoreEvent::RpcResponse(res) => res,
@@ -845,21 +677,8 @@
             self,
             Request::ListSeqMDataValues {
                 address: MutableDataRef::new(name.to_new(), tag),
-<<<<<<< HEAD
-                requester: Requester::Key(PublicKey::Bls(requester)),
-                message_id: msg_id.to_new(),
-            };
-
-            routing.send(
-                client,
-                Authority::NaeManager(name),
-                &unwrap!(serialise(&request)),
-            )
-        })
-=======
             },
         )
->>>>>>> f41b1c4a
         .and_then(|event| {
             let res = match event {
                 CoreEvent::RpcResponse(res) => res,
@@ -926,21 +745,8 @@
             self,
             Request::ListUnseqMDataValues {
                 address: MutableDataRef::new(name.to_new(), tag),
-<<<<<<< HEAD
-                requester: Requester::Key(PublicKey::Bls(requester)),
-                message_id: msg_id.to_new(),
-            };
-
-            routing.send(
-                client,
-                Authority::NaeManager(name),
-                &unwrap!(serialise(&request)),
-            )
-        })
-=======
             },
         )
->>>>>>> f41b1c4a
         .and_then(|event| {
             let res = match event {
                 CoreEvent::RpcResponse(res) => res,
@@ -1423,20 +1229,17 @@
                 let response_buffer = unwrap!(res);
                 let response: Response = unwrap!(deserialise(&response_buffer));
                 match response {
-<<<<<<< HEAD
                     Response::PutUnseqMData { res, .. }
                     | Response::DeleteMData { res, .. }
                     | Response::SetMDataUserPermissions { res, .. }
                     | Response::DelMDataUserPermissions { res, .. }
                     | Response::MutateSeqMDataEntries { res, .. }
                     | Response::MutateUnseqMDataEntries { res, .. }
-                    | Response::PutSeqMData { res, .. } => res.map_err(CoreError::from),
-=======
-                    Response::TransferCoins { res, .. }
+                    | Response::PutSeqMData { res, .. }
+                    | Response::TransferCoins { res, .. }
                     | Response::PutUnseqMData { res, .. }
                     | Response::PutSeqMData { res, .. }
                     | Response::DeleteMData { res, .. } => res.map_err(CoreError::from),
->>>>>>> f41b1c4a
                     _ => Err(CoreError::ReceivedUnexpectedEvent),
                 }
             }
@@ -1567,13 +1370,9 @@
 mod tests {
     use super::*;
     use crate::utils::test_utils::random_client;
-<<<<<<< HEAD
     use safe_nd::mutable_data::{Action, PermissionSet as NewPermissionSet};
-    use safe_nd::XorName as SndXorName;
-=======
     use safe_nd::{Coins, Error, XorName as SndXorName};
     use std::str::FromStr;
->>>>>>> f41b1c4a
 
     #[test]
     pub fn unseq_mdata_test() {
