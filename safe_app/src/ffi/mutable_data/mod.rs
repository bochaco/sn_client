// Copyright 2016 MaidSafe.net limited.
//
// This SAFE Network Software is licensed to you under (1) the MaidSafe.net Commercial License,
// version 1.0 or later, or (2) The General Public License (GPL), version 3, depending on which
// licence you accepted on initial access to the Software (the "Licences").
//
// By contributing code to the SAFE Network Software, or to this project generally, you agree to be
// bound by the terms of the MaidSafe Contributor Agreement.  This, along with the Licenses can be
// found in the root directory of this project at LICENSE, COPYING and CONTRIBUTOR.
//
// Unless required by applicable law or agreed to in writing, the SAFE Network Software distributed
// under the GPL Licence is distributed on an "AS IS" BASIS, WITHOUT WARRANTIES OR CONDITIONS OF ANY
// KIND, either express or implied.
//
// Please review the Licences for the specific language governing permissions and limitations
// relating to use of the SAFE Network Software.

pub mod entry_actions;
pub mod entries;
pub mod permissions;
pub mod metadata;
mod helper;
#[cfg(test)]
mod tests;

use App;
use errors::AppError;
use ffi::helper::send;
use ffi_utils::{FFI_RESULT_OK, FfiResult, OpaqueCtx, ReprC, SafePtr, catch_unwind_cb,
                vec_clone_from_raw_parts};
use futures::Future;
<<<<<<< HEAD
use object_cache::{MDataEntriesHandle, MDataEntryActionsHandle, MDataKeysHandle,
                   MDataPermissionsHandle, MDataValuesHandle, NULL_OBJECT_HANDLE, SignKeyHandle};
use routing::MutableData;
use safe_core::{CoreError, FutureExt, MDataInfo};
use safe_core::ffi::MDataInfo as FfiMDataInfo;
use safe_core::ffi::ipc::req::PermissionSet as FfiPermissionSet;
use safe_core::ipc::req::{permission_set_clone_from_repr_c, permission_set_into_repr_c};
=======
use object_cache::{MDataEntriesHandle, MDataEntryActionsHandle, MDataPermissionSetHandle,
                   MDataPermissionsHandle, SignKeyHandle};
use routing::MutableData;
use safe_core::{CoreError, FutureExt, MDataInfo};
use safe_core::ffi::MDataInfo as FfiMDataInfo;
use safe_core::ffi::ipc::resp::MDataKey as FfiMDataKey;
use safe_core::ffi::ipc::resp::MDataValue as FfiMDataValue;
use safe_core::ipc::resp::{MDataKey, MDataValue};
>>>>>>> 48909177
use std::os::raw::c_void;

/// Special value that represents an empty permission set.
#[no_mangle]
pub static PERMISSIONS_EMPTY: u64 = NULL_OBJECT_HANDLE;

/// Special value that represents an empty entry set.
#[no_mangle]
pub static ENTRIES_EMPTY: u64 = NULL_OBJECT_HANDLE;

/// Create new mutable data and put it on the network.
///
/// `permissions_h` is a handle to permissions to be set on the mutable data.
/// If `PERMISSIONS_EMPTY`, the permissions will be empty.
///
/// `entries_h` is a handle to entries for the mutable data.
/// If `ENTRIES_EMPTY`, the entries will be empty.
///
/// Callback parameters: user data, error code
#[no_mangle]
pub unsafe extern "C" fn mdata_put(
    app: *const App,
    info: *const FfiMDataInfo,
    permissions_h: MDataPermissionsHandle,
    entries_h: MDataEntriesHandle,
    user_data: *mut c_void,
    o_cb: extern "C" fn(user_data: *mut c_void, result: FfiResult),
) {
    catch_unwind_cb(user_data, o_cb, || {
        let info = MDataInfo::clone_from_repr_c(info)?;
        let user_data = OpaqueCtx(user_data);

        (*app).send(move |client, context| {
            let owner_key = try_cb!(client.owner_key().map_err(AppError::from), user_data, o_cb);

            let permissions = if permissions_h != PERMISSIONS_EMPTY {
                try_cb!(
                    helper::get_permissions(context.object_cache(), permissions_h),
                    user_data,
                    o_cb
                )
            } else {
                Default::default()
            };

            let entries = if entries_h != ENTRIES_EMPTY {
                try_cb!(
                    context.object_cache().get_mdata_entries(entries_h),
                    user_data,
                    o_cb
                ).clone()
            } else {
                Default::default()
            };

            let data = try_cb!(
                MutableData::new(
                    info.name,
                    info.type_tag,
                    permissions,
                    entries,
                    btree_set![owner_key],
                ).map_err(CoreError::from)
                    .map_err(AppError::from),
                user_data,
                o_cb
            );

            client
                .put_mdata(data)
                .map_err(AppError::from)
                .then(move |result| {
                    call_result_cb!(result, user_data, o_cb);
                    Ok(())
                })
                .into_box()
                .into()
        })
    })
}

/// Get version of the mutable data.
///
/// Callback parameters: user data, error code, version
#[no_mangle]
pub unsafe extern "C" fn mdata_get_version(
    app: *const App,
    info: *const FfiMDataInfo,
    user_data: *mut c_void,
    o_cb: extern "C" fn(user_data: *mut c_void, result: FfiResult, version: u64),
) {
    catch_unwind_cb(user_data, o_cb, || {
        let info = MDataInfo::clone_from_repr_c(info)?;

        send(app, user_data, o_cb, move |client, _| {
            client.get_mdata_version(info.name, info.type_tag)
        })
    })
}

/// Get size of serialised mutable data.
///
/// Callback parameters: user data, error code, serialised size
#[no_mangle]
pub unsafe extern "C" fn mdata_serialised_size(
    app: *const App,
    info: *const FfiMDataInfo,
    user_data: *mut c_void,
    o_cb: extern "C" fn(user_data: *mut c_void,
                        result: FfiResult,
                        serialised_size: u64),
) {
    catch_unwind_cb(user_data, o_cb, || {
        let info = MDataInfo::clone_from_repr_c(info)?;

        send(app, user_data, o_cb, move |client, _| {
            client
                .get_mdata(info.name, info.type_tag)
                .map_err(AppError::from)
                .and_then(move |mdata| Ok(mdata.serialised_size()))
        })
    })
}

/// Get value at the given key from the mutable data.
/// The arguments to the callback are:
///     1. user data
///     2. error code
///     3. pointer to content
///     4. content length
///     5. entry version
///
/// Please notice that if a value is fetched from a private `MutableData`,
/// it's not automatically decrypted.
#[no_mangle]
pub unsafe extern "C" fn mdata_get_value(
    app: *const App,
    info: *const FfiMDataInfo,
    key_ptr: *const u8,
    key_len: usize,
    user_data: *mut c_void,
    o_cb: extern "C" fn(user_data: *mut c_void,
                        result: FfiResult,
                        content_ptr: *const u8,
                        content_len: usize,
                        version: u64),
) {
    catch_unwind_cb(user_data, o_cb, || {
        let user_data = OpaqueCtx(user_data);
        let key = vec_clone_from_raw_parts(key_ptr, key_len);
        let info = MDataInfo::clone_from_repr_c(info)?;

        (*app).send(move |client, _| {
            client
                .get_mdata_value(info.name, info.type_tag, key)
                .and_then(move |value| Ok((value.content, value.entry_version)))
                .map(move |(content, version)| {
                    o_cb(
                        user_data.0,
                        FFI_RESULT_OK,
                        content.as_safe_ptr(),
                        content.len(),
                        version,
                    );
                })
                .map_err(AppError::from)
                .map_err(move |err| {
                    call_result_cb!(Err::<(), _>(err), user_data, o_cb);
                })
                .into_box()
                .into()
        })
    })
}

/// Get complete list of entries in the mutable data.
///
/// Callback parameters: user data, error code, entries handle
#[no_mangle]
pub unsafe extern "C" fn mdata_list_entries(
    app: *const App,
    info: *const FfiMDataInfo,
    user_data: *mut c_void,
    o_cb: extern "C" fn(user_data: *mut c_void,
                        result: FfiResult,
                        entries_h: MDataEntriesHandle),
) {
    catch_unwind_cb(user_data, o_cb, || {
        let info = MDataInfo::clone_from_repr_c(info)?;

        send(app, user_data, o_cb, move |client, context| {
            let context = context.clone();
            let info = info.clone();

            client
                .list_mdata_entries(info.name, info.type_tag)
                .map_err(AppError::from)
                .and_then(move |entries| {
                    Ok(context.object_cache().insert_mdata_entries(entries))
                })
        })
    })
}

/// Get list of all keys in the mutable data.
///
/// Callback parameters: user data, error code, vector of keys, vector size
#[no_mangle]
pub unsafe extern "C" fn mdata_list_keys(
    app: *const App,
    info: *const FfiMDataInfo,
    user_data: *mut c_void,
    o_cb: extern "C" fn(user_data: *mut c_void,
                        result: FfiResult,
                        keys: *const FfiMDataKey,
                        len: usize),
) {
    let user_data = OpaqueCtx(user_data);

    catch_unwind_cb(user_data, o_cb, || {
        let info = MDataInfo::clone_from_repr_c(info)?;

        (*app).send(move |client, _context| {
            client
                .list_mdata_keys(info.name, info.type_tag)
                .map_err(AppError::from)
                .and_then(move |keys_set| {
                    let keys: Vec<MDataKey> = keys_set
                        .iter()
                        .map(|key| MDataKey { val: key.clone() })
                        .collect();
                    let keys: Vec<FfiMDataKey> =
                        keys.into_iter().map(|key| key.as_repr_c()).collect();
                    ok!(keys)
                })
                .then(move |result| {
                    match result {
                        Ok(keys) => {
                            o_cb(user_data.0, FFI_RESULT_OK, keys.as_safe_ptr(), keys.len())
                        }
                        res @ Err(..) => {
                            call_result_cb!(res, user_data, o_cb);
                        }
                    }
                    Ok(())
                })
                .into_box()
                .into()
        })
    })
}

/// Get list of all values in the mutable data.
///
/// Callback parameters: user data, error code, vector of values, vector size
#[no_mangle]
pub unsafe extern "C" fn mdata_list_values(
    app: *const App,
    info: *const FfiMDataInfo,
    user_data: *mut c_void,
    o_cb: extern "C" fn(user_data: *mut c_void,
                        result: FfiResult,
                        values: *const FfiMDataValue,
                        len: usize),
) {
    let user_data = OpaqueCtx(user_data);

    catch_unwind_cb(user_data, o_cb, || {
        let info = MDataInfo::clone_from_repr_c(info)?;

        (*app).send(move |client, _context| {
            client
                .list_mdata_values(info.name, info.type_tag)
                .map_err(AppError::from)
                .and_then(move |values_set| {
                    let values: Vec<MDataValue> = values_set
                        .iter()
                        .map(|value| {
                            MDataValue {
                                content: value.content.clone(),
                                entry_version: value.entry_version,
                            }
                        })
                        .collect();
                    let values: Vec<FfiMDataValue> =
                        values.into_iter().map(|value| value.as_repr_c()).collect();
                    ok!(values)
                })
                .then(move |result| {
                    match result {
                        Ok(values) => {
                            o_cb(
                                user_data.0,
                                FFI_RESULT_OK,
                                values.as_safe_ptr(),
                                values.len(),
                            )
                        }
                        res @ Err(..) => {
                            call_result_cb!(res, user_data, o_cb);
                        }
                    }
                    Ok(())
                })
                .into_box()
                .into()
        })
    })
}

/// Mutate entries of the mutable data.
///
/// Callback parameters: user data, error code
#[no_mangle]
pub unsafe extern "C" fn mdata_mutate_entries(
    app: *const App,
    info: *const FfiMDataInfo,
    actions_h: MDataEntryActionsHandle,
    user_data: *mut c_void,
    o_cb: extern "C" fn(user_data: *mut c_void, result: FfiResult),
) {
    catch_unwind_cb(user_data, o_cb, || {
        let user_data = OpaqueCtx(user_data);
        let info = MDataInfo::clone_from_repr_c(info)?;

        (*app).send(move |client, context| {
            let actions = try_cb!(
                context.object_cache().get_mdata_entry_actions(actions_h),
                user_data,
                o_cb
            );

            client
                .mutate_mdata_entries(info.name, info.type_tag, actions.clone())
                .map_err(AppError::from)
                .then(move |result| {
                    call_result_cb!(result, user_data, o_cb);
                    Ok(())
                })
                .into_box()
                .into()
        })
    })
}

/// Get list of all permissions set on the mutable data
///
/// Callback parameters: user data, error code, permission handle
#[no_mangle]
pub unsafe extern "C" fn mdata_list_permissions(
    app: *const App,
    info: *const FfiMDataInfo,
    user_data: *mut c_void,
    o_cb: extern "C" fn(user_data: *mut c_void,
                        result: FfiResult,
                        perm_h: MDataPermissionsHandle),
) {
    catch_unwind_cb(user_data, o_cb, || {
        let info = MDataInfo::clone_from_repr_c(info)?;

        send(app, user_data, o_cb, move |client, context| {
            let context = context.clone();

            client
                .list_mdata_permissions(info.name, info.type_tag)
                .map(move |perms| {
                    helper::insert_permissions(context.object_cache(), perms)
                })
        })
    })
}

/// Get list of permissions set on the mutable data for the given user.
///
/// User is either handle to a signing key or `USER_ANYONE`.
///
/// Callback parameters: user data, error code, permission set handle
#[no_mangle]
pub unsafe extern "C" fn mdata_list_user_permissions(
    app: *const App,
    info: *const FfiMDataInfo,
    user_h: SignKeyHandle,
    user_data: *mut c_void,
    o_cb: extern "C" fn(user_data: *mut c_void,
                        result: FfiResult,
                        perm_set: FfiPermissionSet),
) {
    catch_unwind_cb(user_data, o_cb, || {
        let user_data = OpaqueCtx(user_data);
        let info = MDataInfo::clone_from_repr_c(info)?;

        (*app).send(move |client, context| {
            let user = try_cb!(
                helper::get_user(context.object_cache(), user_h),
                user_data,
                o_cb
            );

            client
                .list_mdata_user_permissions(info.name, info.type_tag, user)
                .map(move |set| {
                    o_cb(user_data.0, FFI_RESULT_OK, permission_set_into_repr_c(set));
                })
                .map_err(AppError::from)
                .map_err(move |err| {
                    call_result_cb!(Err::<(), _>(err), user_data, o_cb);
                })
                .into_box()
                .into()
        })
    })
}

/// Set permissions set on the mutable data for the given user.
///
/// User is either handle to a signing key or `USER_ANYONE`.
///
/// Callback parameters: user data, error code
#[no_mangle]
pub unsafe extern "C" fn mdata_set_user_permissions(
    app: *const App,
    info: *const FfiMDataInfo,
    user_h: SignKeyHandle,
    permission_set: FfiPermissionSet,
    version: u64,
    user_data: *mut c_void,
    o_cb: extern "C" fn(user_data: *mut c_void, result: FfiResult),
) {
    catch_unwind_cb(user_data, o_cb, || {
        let user_data = OpaqueCtx(user_data);
        let info = MDataInfo::clone_from_repr_c(info)?;

        (*app).send(move |client, context| {
            let user = try_cb!(
                helper::get_user(context.object_cache(), user_h),
                user_data,
                o_cb
            );
            let permission_set = unwrap!(permission_set_clone_from_repr_c(&permission_set));

            client
                .set_mdata_user_permissions(info.name, info.type_tag, user, permission_set, version)
                .map_err(AppError::from)
                .then(move |result| {
                    call_result_cb!(result, user_data, o_cb);
                    Ok(())
                })
                .into_box()
                .into()
        })
    })
}

/// Delete permissions set on the mutable data for the given user.
///
/// User is either handle to a signing key or `USER_ANYONE`.
///
/// Callback parameters: user data, error code
#[no_mangle]
pub unsafe extern "C" fn mdata_del_user_permissions(
    app: *const App,
    info: *const FfiMDataInfo,
    user_h: SignKeyHandle,
    version: u64,
    user_data: *mut c_void,
    o_cb: extern "C" fn(user_data: *mut c_void, result: FfiResult),
) {
    catch_unwind_cb(user_data, o_cb, || {
        let user_data = OpaqueCtx(user_data);
        let info = MDataInfo::clone_from_repr_c(info)?;

        (*app).send(move |client, context| {
            let user = try_cb!(
                helper::get_user(context.object_cache(), user_h),
                user_data,
                o_cb
            );

            client
                .del_mdata_user_permissions(info.name, info.type_tag, user, version)
                .map_err(AppError::from)
                .then(move |result| {
                    call_result_cb!(result, user_data, o_cb);
                    Ok(())
                })
                .into_box()
                .into()
        })
    })
}

/// Change owner of the mutable data.
///
/// Callback parameters: user data, error code
#[no_mangle]
pub unsafe extern "C" fn mdata_change_owner(
    app: *const App,
    info: *const FfiMDataInfo,
    new_owner_h: SignKeyHandle,
    version: u64,
    user_data: *mut c_void,
    o_cb: extern "C" fn(user_data: *mut c_void, result: FfiResult),
) {
    catch_unwind_cb(user_data, o_cb, || {
        let user_data = OpaqueCtx(user_data);
        let info = MDataInfo::clone_from_repr_c(info)?;

        (*app).send(move |client, context| {
            let new_owner = *try_cb!(
                context.object_cache().get_sign_key(new_owner_h),
                user_data,
                o_cb
            );

            client
                .change_mdata_owner(info.name, info.type_tag, new_owner, version)
                .map_err(AppError::from)
                .then(move |result| {
                    call_result_cb!(result, user_data, o_cb);
                    Ok(())
                })
                .into_box()
                .into()
        })
    })
}<|MERGE_RESOLUTION|>--- conflicted
+++ resolved
@@ -29,24 +29,16 @@
 use ffi_utils::{FFI_RESULT_OK, FfiResult, OpaqueCtx, ReprC, SafePtr, catch_unwind_cb,
                 vec_clone_from_raw_parts};
 use futures::Future;
-<<<<<<< HEAD
-use object_cache::{MDataEntriesHandle, MDataEntryActionsHandle, MDataKeysHandle,
-                   MDataPermissionsHandle, MDataValuesHandle, NULL_OBJECT_HANDLE, SignKeyHandle};
+use object_cache::{MDataEntriesHandle, MDataEntryActionsHandle, MDataPermissionsHandle,
+                   NULL_OBJECT_HANDLE, SignKeyHandle};
 use routing::MutableData;
 use safe_core::{CoreError, FutureExt, MDataInfo};
 use safe_core::ffi::MDataInfo as FfiMDataInfo;
 use safe_core::ffi::ipc::req::PermissionSet as FfiPermissionSet;
-use safe_core::ipc::req::{permission_set_clone_from_repr_c, permission_set_into_repr_c};
-=======
-use object_cache::{MDataEntriesHandle, MDataEntryActionsHandle, MDataPermissionSetHandle,
-                   MDataPermissionsHandle, SignKeyHandle};
-use routing::MutableData;
-use safe_core::{CoreError, FutureExt, MDataInfo};
-use safe_core::ffi::MDataInfo as FfiMDataInfo;
 use safe_core::ffi::ipc::resp::MDataKey as FfiMDataKey;
 use safe_core::ffi::ipc::resp::MDataValue as FfiMDataValue;
+use safe_core::ipc::req::{permission_set_clone_from_repr_c, permission_set_into_repr_c};
 use safe_core::ipc::resp::{MDataKey, MDataValue};
->>>>>>> 48909177
 use std::os::raw::c_void;
 
 /// Special value that represents an empty permission set.
