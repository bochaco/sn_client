--- conflicted
+++ resolved
@@ -29,11 +29,7 @@
 serde_derive = "~1.0.27"
 safe_authenticator = { path = "../safe_authenticator", version = "~0.9.1", optional = true }
 safe_core = { path = "../safe_core", version = "~0.32.1" }
-<<<<<<< HEAD
-safe-nd = { git = "https://github.com/maidsafe/safe-nd", branch = "stable" }
-=======
 safe-nd = { git = "https://github.com/maidsafe/safe-nd.git", branch = "stable" }
->>>>>>> 92c38c6e
 self_encryption = "~0.14.0"
 # threshold_crypto = "0.3.1"
 threshold_crypto = { git = "https://github.com/poanetwork/threshold_crypto.git", branch = "master" }
