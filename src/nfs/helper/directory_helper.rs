--- conflicted
+++ resolved
@@ -63,7 +63,6 @@
             return Err(NfsError::DirectoryAlreadyExistsWithSameName);
         }
 
-<<<<<<< HEAD
         let dir = DirectoryListing::new(directory_name,
                                         tag_type,
                                         user_metadata,
@@ -75,20 +74,6 @@
 
         let structured_data = self.save_directory_listing(&dir)?;
         Client::put_recover(self.client.clone(), Data::Structured(structured_data), None)?;
-=======
-        let directory =
-            try!(DirectoryListing::new(directory_name,
-                                       tag_type,
-                                       user_metadata,
-                                       versioned,
-                                       access_level,
-                                       parent_directory.iter()
-                                           .next()
-                                           .map(|directory| directory.get_key().clone())));
-
-        let structured_data = try!(self.save_directory_listing(&directory));
-        try!(Client::put_recover(self.client.clone(), Data::Structured(structured_data), None));
->>>>>>> 513bd44c
         if let Some(mut parent_directory) = parent_directory {
             parent_directory.upsert_sub_directory(dir.get_metadata().clone());
             Ok((dir, self.update(parent_directory)?))
@@ -163,27 +148,17 @@
                           -> Result<DirectoryListing, NfsError> {
         trace!("Getting a version of a versioned directory.");
 
-<<<<<<< HEAD
         let immutable_data = self.get_immutable_data(version)?;
-        match *access_level {
-=======
-        let immutable_data = try!(self.get_immutable_data(version));
         let dir = match *access_level {
->>>>>>> 513bd44c
             AccessLevel::Private => {
                 DirectoryListing::decrypt(self.client.clone(),
                                           directory_id,
                                           immutable_data.value().clone())
             }
-<<<<<<< HEAD
             AccessLevel::Public => Ok(deserialise(immutable_data.value())?),
-        }
-=======
-            AccessLevel::Public => Ok(try!(deserialise(immutable_data.value()))),
         };
         trace!("Got DirectoryListing: {:?}", dir);
         dir
->>>>>>> 513bd44c
     }
 
     /// Return the DirectoryListing for the latest version
@@ -221,15 +196,10 @@
 
             let structured_data = self.get_structured_data(directory_id, type_tag)?;
             let serialised_directory_listing =
-<<<<<<< HEAD
                 unversioned::get_data(self.client.clone(), &structured_data, encryption_keys)?;
-            Ok(deserialise(&serialised_directory_listing)?)
-=======
-                try!(unversioned::get_data(self.client.clone(), &structured_data, encryption_keys));
-            let dir = Ok(try!(deserialise(&serialised_directory_listing)));
+            let dir = Ok(deserialise(&serialised_directory_listing)?);
             trace!("Got unversioned DirectoryListing: {:?}", dir);
             dir
->>>>>>> 513bd44c
         }
     }
 
